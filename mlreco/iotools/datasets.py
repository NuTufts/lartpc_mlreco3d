--- conflicted
+++ resolved
@@ -86,23 +86,18 @@
 
             # Append data key and parsers
             self._data_keys.append(key)
-<<<<<<< HEAD
-            parser = None
-            try:
-                parser = getattr(mlreco.iotools.parsers,value[0])
-            except:
-                parser = None
-
-            if parser is None:
-                print("Trying to get parser '%s' from parser_factory"%(value[0]))
-                parser = parser_factory.get_parser( value[0] )
+
+            # BY TMW TO GET UBOONE PARSER IN
+            # parser = None
+            # try:
+            #     parser = getattr(mlreco.iotools.parsers,value[0])
+            # except:
+            #     parser = None
+
+            # if parser is None:
+            #     print("Trying to get parser '%s' from parser_factory"%(value[0]))
+            #     parser = parser_factory.get_parser( value[0] )
                                 
-            self._data_parsers.append((parser,value[1:]))
-            for data_key in value[1:]:
-                if isinstance(data_key, dict): data_key = list(data_key.values())[0]
-                if data_key in self._trees: continue
-                self._trees[data_key] = None
-=======
             self._data_parsers.append((getattr(mlreco.iotools.parsers,value['parser']), value['args']))
             for arg_name, data_key in value['args'].items():
                 if 'event' not in arg_name: continue
@@ -110,7 +105,6 @@
                 for k in data_key:
                     if k not in self._trees: self._trees[k] = None
 
->>>>>>> 4ecc7a88
         self._data_keys.append('index')
 
         # Prepare TTrees and load files
@@ -223,15 +217,6 @@
 
         # Create data chunks
         result = {}
-<<<<<<< HEAD
-        #print("create data chunks")
-        for index, (parser, datatree_keys) in enumerate(self._data_parsers):
-            #print(index,(parser, datatree_keys))
-            if isinstance(datatree_keys[0], dict):
-                data = [[getattr(self._trees[list(d.values())[0]], list(d.keys())[0] + '_branch'), list(d.keys())[0]] for d in datatree_keys]
-            else:
-                data = [getattr(self._trees[key], key + '_branch') for key in datatree_keys]
-=======
         for index, (parser, args) in enumerate(self._data_parsers):
             kwargs = {}
             for k, v in args.items():
@@ -241,7 +226,6 @@
                     kwargs[k] = getattr(self._trees[v], v+'_branch')
                 else:
                     kwargs[k] = v
->>>>>>> 4ecc7a88
             name = self._data_keys[index]
             result[name] = parser(**kwargs)
 
