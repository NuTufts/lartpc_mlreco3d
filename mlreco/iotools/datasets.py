import os, glob, inspect
import numpy as np
from torch.utils.data import Dataset
import mlreco.iotools.parser_factory as parser_factory
import mlreco.iotools.parsers

class LArCVDataset(Dataset):
    """
    A generic interface for LArCV data files.

    This Dataset is designed to produce a batch of arbitrary number
    of data chunks (e.g. input data matrix, segmentation label, point proposal target, clustering labels, etc.).
    Each data chunk is processed by parser functions defined in the iotools.parsers module. LArCVDataset object
    can be configured with arbitrary number of parser functions where each function can take arbitrary number of
    LArCV event data objects. The assumption is that each data chunk respects the LArCV event boundary.
    """
    def __init__(self, data_schema, data_keys, limit_num_files=0, limit_num_samples=0, event_list=None, skip_event_list=None):
        """
        Instantiates the LArCVDataset.

        Parameters
        ----------
        data_schema : dict
            A dictionary of (string, dictionary) pairs. The key is a unique name of
            a data chunk in a batch and the associated dictionary must include:
              - parser: name of the parser
              - args: (key, value) pairs that correspond to parser argument names and their values
            The nested dictionaries can replaced be lists, in which case
            they will be considered as parser argument values, in order.
        data_keys : list
            a list of strings that is required to be present in the file paths
        limit_num_files : int
            an integer limiting number of files to be taken per data directory
        limit_num_samples : int
            an integer limiting number of samples to be taken per data
        event_list : list
            a list of integers to specify which event (ttree index) to process
        skip_event_list : list
            a list of integers to specify which events (ttree index) to skip
        """

        # Create file list
        self._files = []
        for key in data_keys:
            fs = glob.glob(key)
            for f in fs:
                self._files.append(f)
                if len(self._files) >= limit_num_files: break
            if len(self._files) >= limit_num_files: break

        if len(self._files)<1:
            raise FileNotFoundError
        elif len(self._files)>10: print(len(self._files),'files loaded')
        else:
            for f in self._files: print('Loading file:',f)

        # Instantiate parsers
        self._data_keys = []
        self._data_parsers = []
        self._trees = {}
        for key, value in data_schema.items():
            # Check that the schema is a dictionary
            if not isinstance(value, dict):
                raise ValueError('A data schema must be expressed as a dictionary')

            # Identify the parser and its parameter names
            assert 'parser' in value, 'A parser needs to be specified for %s' % key
            if not hasattr(mlreco.iotools.parsers, value['parser']):
                print('The specified parser name %s does not exist!' % value['parser'])
            assert 'args' in value, 'Parser arguments must be provided for %s' % key
            fn = getattr(mlreco.iotools.parsers, value['parser'])
            keys = list(inspect.signature(fn).parameters.keys())
            assert isinstance(value['args'], dict), 'Parser arguments must be a list or dictionary for %s' % key
            for k in value['args'].keys():
                assert k in keys, 'Argument %s does not exist in parser %s' % (k, value['parser'])

            # Append data key and parsers
            self._data_keys.append(key)
<<<<<<< HEAD

            # BY TMW TO GET UBOONE PARSER IN
            # parser = None
            # try:
            #     parser = getattr(mlreco.iotools.parsers,value[0])
            # except:
            #     parser = None

            # if parser is None:
            #     print("Trying to get parser '%s' from parser_factory"%(value[0]))
            #     parser = parser_factory.get_parser( value[0] )
                                
            self._data_parsers.append((getattr(mlreco.iotools.parsers,value['parser']), value['args']))
=======
            self._data_parsers.append((getattr(mlreco.iotools.parsers, value['parser']), value['args']))
>>>>>>> fd02502d
            for arg_name, data_key in value['args'].items():
                if 'event' not in arg_name: continue
                if 'event_list' not in arg_name: data_key = [data_key]
                for k in data_key:
                    if k not in self._trees: self._trees[k] = None

        self._data_keys.append('index')

        # Prepare TTrees and load files
        from ROOT import TChain
        self._entries = None
        for data_key in self._trees.keys():
            # Check data TTree exists, and entries are identical across >1 trees.
            # However do NOT register these TTrees in self._trees yet in order to support >1 workers by DataLoader
            print('Loading tree',data_key)
            chain = TChain(data_key + "_tree")
            for f in self._files:
                chain.AddFile(f)
            if self._entries is not None: assert(self._entries == chain.GetEntries())
            else: self._entries = chain.GetEntries()

        # If event list is provided, register
        if event_list is None:
            self._event_list = np.arange(0, self._entries)
        elif isinstance(event_list, tuple):
            event_list = np.arange(event_list[0], event_list[1])
            self._event_list = event_list
            self._entries = len(self._event_list)
        else:
            if isinstance(event_list,list): event_list = np.array(event_list).astype(np.int32)
            assert(len(event_list.shape)==1)
            where = np.where(event_list >= self._entries)
            removed = event_list[where]
            if len(removed):
                print('WARNING: ignoring some of specified events in event_list as they do not exist in the sample.')
                print(removed)
            self._event_list = event_list[np.where(event_list < self._entries)]
            self._entries = len(self._event_list)

        if skip_event_list is not None:
            self._event_list = self._event_list[~np.isin(self._event_list, skip_event_list)]
            self._entries = len(self._event_list)

        # Set total sample size
        if limit_num_samples > 0 and self._entries > limit_num_samples:
            self._entries = limit_num_samples

        print('Found %d events in file(s)' % len(self._event_list))

        # Flag to identify if Trees are initialized or not
        self._trees_ready=False

    @staticmethod
    def list_data(f):
        from ROOT import TFile
        f=TFile.Open(f,"READ")
        data={'sparse3d':[],'cluster3d':[],'particle':[]}
        for k in f.GetListOfKeys():
            name = k.GetName()
            if not name.endswith('_tree'): continue
            if not len(name.split('_')) < 3: continue
            key = name.split('_')[0]
            if not key in data.keys(): continue
            data[key] = name[:name.rfind('_')]
        return data

    @staticmethod
    def get_event_list(cfg, key):
        event_list = None
        if key in cfg:
            if os.path.isfile(cfg[key]):
                event_list = [int(val) for val in open(cfg[key],'r').read().replace(',',' ').split() if val.isdigit()]
            else:
                try:
                    import ast
                    event_list = ast.literal_eval(cfg[key])
                except SyntaxError:
                    print('iotool.dataset.%s has invalid representation:' % key,event_list)
                    raise ValueError
        return event_list

    @staticmethod
    def create(cfg):
        data_schema = cfg['schema']
        data_keys   = cfg['data_keys']
        lnf         = 0 if not 'limit_num_files' in cfg else int(cfg['limit_num_files'])
        lns         = 0 if not 'limit_num_samples' in cfg else int(cfg['limit_num_samples'])
        event_list  = LArCVDataset.get_event_list(cfg, 'event_list')
        skip_event_list = LArCVDataset.get_event_list(cfg, 'skip_event_list')

        return LArCVDataset(data_schema=data_schema, data_keys=data_keys, limit_num_files=lnf, event_list=event_list, skip_event_list=skip_event_list)

    def data_keys(self):
        return self._data_keys

    def __len__(self):
        return self._entries

    def __getitem__(self,idx):

        # convert to actual index: by default, it is idx, but not if event_list provided
        event_idx = self._event_list[idx]

        # If this is the first data loading, instantiate chains
        if not self._trees_ready:
            from ROOT import TChain
            for key in self._trees.keys():
                chain = TChain(key + '_tree')
                for f in self._files: chain.AddFile(f)
                self._trees[key] = chain
            self._trees_ready=True

        # Move the event pointer
        for tree in self._trees.values():
            tree.GetEntry(event_idx)

        # Create data chunks
        result = {}
        for index, (parser, args) in enumerate(self._data_parsers):
            kwargs = {}
            for k, v in args.items():
                if   'event_list' in k:
                    kwargs[k] = [getattr(self._trees[vi], vi+'_branch') for vi in v]
                elif 'event' in k:
                    kwargs[k] = getattr(self._trees[v], v+'_branch')
                else:
                    kwargs[k] = v
            name = self._data_keys[index]
            result[name] = parser(**kwargs)

        result['index'] = event_idx
        return result<|MERGE_RESOLUTION|>--- conflicted
+++ resolved
@@ -76,7 +76,7 @@
 
             # Append data key and parsers
             self._data_keys.append(key)
-<<<<<<< HEAD
+
 
             # BY TMW TO GET UBOONE PARSER IN
             # parser = None
@@ -89,10 +89,8 @@
             #     print("Trying to get parser '%s' from parser_factory"%(value[0]))
             #     parser = parser_factory.get_parser( value[0] )
                                 
-            self._data_parsers.append((getattr(mlreco.iotools.parsers,value['parser']), value['args']))
-=======
             self._data_parsers.append((getattr(mlreco.iotools.parsers, value['parser']), value['args']))
->>>>>>> fd02502d
+
             for arg_name, data_key in value['args'].items():
                 if 'event' not in arg_name: continue
                 if 'event_list' not in arg_name: data_key = [data_key]
