"""
Collate classes are a middleware between parsers and datasets.
They are given to `torch.utils.data.DataLoader` as `collate_fn` argument.
We have two different collate functions: one for sparse and one for dense
input data.
"""
import numpy as np


class VolumeBoundaries:
    """
    VolumeBoundaries is a helper class to deal with multiple detector volumes. Assume you have N
    volumes that you want to process independently, but your input data file does not separate
    between them (maybe it is hard to make the separation at simulation level, e.g. in Supera).
    You can specify in the configuration of the collate function where the volume boundaries are
    and this helper class will take care of the following:

    1. Relabel batch ids: this will introduce "virtual" batch ids to account for each volume in
    each batch.

    2. Shift coordinates: voxel coordinates are shifted such that the origin is always the bottom
    left corner of a volume. In other words, it ensures the voxel coordinate phase space is the
    same regardless of which volume we are processing. That way you can train on a single volume
    (subpart of the detector, e.g. cryostat or TPC) and process later however many volumes make up
    your detector.

    3. Sort coordinates: there is no guarantee that concatenating coordinates of N volumes vs the
    stored coordinates for label tensors which cover all volumes already by default will yield the
    same ordering. Hence we do a np.lexsort on coordinates after 1. and 2. have happened. We sort
    by: batch id, z, y, x in this order.

    An example of configuration would be :

    ```yaml
    collate:
      collate_fn: Collatesparse
      boundaries: [[1376.3], None, None]
    ```

    `boundaries` is what defines the different volumes. It has a length equal to the spatial dimension.
    For each spatial dimension, `None` means that there is no boundary along that axis.
    A list of floating numbers specifies the volume boundaries along that axis in voxel units.
    The list of volumes will be inferred from this list of boundaries ("meshgrid" style, taking
    all possible combinations of the boundaries to generate all the volumes).
    """
    def __init__(self, definitions):
        """
        See explanation of `boundaries` above.

        Parameters
        ==========
        definitions: list
        """
        self.dim = len(definitions)
        self.boundaries = definitions

        # Quick sanity check
        for i in range(self.dim):
            assert self.boundaries[i] == 'None' or self.boundaries[i] is None or (isinstance(self.boundaries[i], list) and len(self.boundaries[i]) > 0)
            if self.boundaries[i] == 'None':
                self.boundaries[i] = None
                continue
            if self.boundaries[i] is None: continue
            self.boundaries[i].sort() # Ascending order

        n_boundaries = [len(self.boundaries[n]) if self.boundaries[n] is not None else 0 for n in range(self.dim)]
        # Generate indices that describe all volumes
        all_index = []
        for n in range(self.dim):
            all_index.append(np.arange(n_boundaries[n]+1))
        self.combo = np.array(np.meshgrid(*tuple(all_index))).T.reshape(-1, self.dim)

        # Generate coordinate shifts for each volume
        # List of list (1st dim is spatial dimension, 2nd is volume splits in a given spatial dimension)
        shifts = []
        for n in range(self.dim):
            if self.boundaries[n] is None:
                shifts.append([0.])
                continue
            dim_shifts = []
            for i in range(len(self.boundaries[n])):
                dim_shifts.append(self.boundaries[n][i-1] if i > 0 else 0.)
            dim_shifts.append(self.boundaries[n][-1])
            shifts.append(dim_shifts)
        self.shifts = shifts

    def num_volumes(self):
        """
        Returns
        =======
        int
        """
        return len(self.combo)

    def virtual_batch_ids(self, entry=0):
        """
        Parameters
        ==========
        entry: int, optional
            Which entry of the dataset you are trying to access.

        Returns
        =======
        list
            List of virtual batch ids that correspond to this entry.
        """
        return np.arange(len(self.combo)) + entry * self.num_volumes()

    def translate(self, voxels, volume):
        """
        Meant to reverse what the split method does: for voxels coordinates initially in the range of volume 0,
        translate to the range of a specific volume given in argument.

        Parameters
        ==========
        voxels: np.ndarray
            Expected shape is (D_0, ..., D_N, self.dim) with N >=0. In other words, voxels can be a list of
            coordinate or a single coordinate with shape (d,).
        volume: int

        Returns
        =======
        np.ndarray
            Translated voxels array, using internally computed shifts.
        """
        assert volume >= 0 and volume < self.num_volumes()
        assert voxels.shape[-1] == self.dim

        new_voxels = voxels.copy()
        for n in range(self.dim):
            new_voxels[..., n] += int(self.shifts[n][self.combo[volume][n]])
        return new_voxels

    def untranslate(self, voxels, volume):
        """
        Meant to reverse what the translate method does: for voxels coordinates initially in the range of full detector,
        translate to the range of 1 volume for a specific volume given in argument.

        Parameters
        ==========
        voxels: np.ndarray
            Expected shape is (D_0, ..., D_N, self.dim) with N >=0. In other words, voxels can be a list of
            coordinate or a single coordinate with shape (d,).
        volume: int

        Returns
        =======
        np.ndarray
            Translated voxels array, using internally computed shifts.
        """
        assert volume >= 0 and volume < self.num_volumes()
        assert voxels.shape[-1] == self.dim

        new_voxels = voxels.copy()
        for n in range(self.dim):
            new_voxels[..., n] -= int(self.shifts[n][self.combo[volume][n]])
        return new_voxels

    def split(self, voxels):
        """
        Parameters
        ==========
        voxels: np.array, shape (N, 4)
            It should contain (batch id, x, y, z) coordinates in this order (as an example if you are working in 3D).

        Returns
        =======
        new_voxels: np.array, shape (N, 4)
            The array contains voxels with shifted coordinates + virtual batch ids. This array is not yet permuted
            to obey the lexsort.
        perm: np.array, shape (N,)
            This is a permutation mask which can be used to apply the lexsort to both the new voxels and the features
            or data tensor (which is not passed to this function).
        """
        assert len(voxels.shape) == 2
        batch_ids = voxels[:, 0]
        coords = voxels[:, 1:]
        assert self.dim == coords.shape[1]

        # This will contain the list of boolean masks corresponding to each boundary
        # in each spatial dimension (so, list of list)
        all_boundaries = []
        for n in range(self.dim):
            if self.boundaries[n] is None:
                all_boundaries.append([np.ones((coords.shape[0],), dtype=bool)])
                continue
            dim_boundaries = []
            for i in range(len(self.boundaries[n])):
                dim_boundaries.append( coords[:, n] < self.boundaries[n][i] )
            dim_boundaries.append( coords[:, n] >= self.boundaries[n][-1] )
            all_boundaries.append(dim_boundaries)

        virtual_batch_ids = np.zeros((coords.shape[0],), dtype=np.int32)
        new_coords = coords.copy()
        for idx, c in enumerate(self.combo): # Looping over volumes
            m = all_boundaries[0][c[0]] # Building a boolean mask for this volume
            for n in range(1, self.dim):
                m = np.logical_and(m, all_boundaries[n][c[n]])
            # Now defining virtual batch id
            # We need to take into account original batch id
            virtual_batch_ids[m] = idx + batch_ids[m] * self.num_volumes()
            for n in range(self.dim):
                new_coords[m, n] -= int(self.shifts[n][c[n]])

        new_voxels = np.concatenate([virtual_batch_ids[:, None], new_coords], axis=1)
        perm = np.lexsort(new_voxels.T[list(range(1, self.dim+1)) + [0], :])
        return new_voxels, perm


def CollateSparse(batch, **kwargs):
    '''
    Collate sparse input.

    Parameters
    ----------
    batch : a list of dictionary
        Each list element (single dictionary) is a minibatch data = key-value pairs where a value is a parser function return.
    boundaries: list, optional, default is None
        This contains a list of volume boundaries if you want to process distinct volumes independently. See VolumeBoundaries
        documentation for more details and explanations.

    Returns
    -------
    dict
        a dictionary of key-value pair where key is same as keys in the input batch, and the value is a list of data elements in the input.

    Notes
    -----
    Assumptions:

    - The input batch is a tuple of length >=1. Length 0 tuple will fail (IndexError).
    - The dictionaries in the input batch tuple are assumed to have identical list of keys.
    '''
    import MinkowskiEngine as ME

    split_boundaries = 'boundaries' in kwargs
    vb = VolumeBoundaries(kwargs['boundaries']) if split_boundaries else None

    result = {}
    concat = np.concatenate
    for key in batch[0].keys():
        if key == 'particles_label':

            coords = [sample[key][0] for sample in batch]
            features = [sample[key][1] for sample in batch]

            batch_index = np.full(shape=(coords[0].shape[0], 1),
                                  fill_value=0,
                                  dtype=np.float32)

            coords_minibatch = []
            #feats_minibatch = []

            for bidx, sample in enumerate(batch):
                batch_index = np.full(shape=(coords[bidx].shape[0], 1),
                                      fill_value=bidx, dtype=np.float32)
                batched_coords = concat([batch_index,
                                         coords[bidx],
                                         features[bidx]], axis=1)

                coords_minibatch.append(batched_coords)

            #coords = torch.Tensor(concat(coords_minibatch, axis=0))
            dim = coords[0].shape[1]
            coords = concat(coords_minibatch, axis=0)
            if split_boundaries:
                coords[:, :dim+1], perm = vb.split(coords[:, :dim+1])
                coords = coords[perm]

            result[key] = coords
        else:
            if isinstance(batch[0][key], tuple) and \
               isinstance(batch[0][key][0], np.ndarray) and \
               len(batch[0][key][0].shape) == 2:
                # For pairs (coordinate tensor, feature tensor)

                # Previously using ME.utils.sparse_collate which is the "official" way,
                # and an argument can be made that
                # > when something gets updated with regards to coordinate batching
                # > (in MinkowskiEngine), any necessary changes will also be made
                # > to ME.utils.sparse_collate
                #
                # However that forces us to return a torch.Tensor (or convert that back
                # to a numpy array) + such changes to coordinate batching would
                # have a wider impact on our code anyway.
                # Returning a torch.Tensor is inconsistent (other options return np.array)
                # + forces us to convert input data to .numpy() in visualization,
                # event if we do not run any network.
                # Hence keeping the homemade collate for now.

                # coords = [sample[key][0] for sample in batch]
                # features = [sample[key][1] for sample in batch]
                # print(coords, features)
                # coords, features = ME.utils.sparse_collate(coords, features)
                # print('after', coords, features)
                # result[key] = torch.cat([coords.float(),
                #                          features.float()], dim=1)
                voxels = concat( [ concat( [np.full(shape=[len(sample[key][0]),1], fill_value=batch_id, dtype=np.int32),
                                            sample[key][0]],
                                           axis=1 ) for batch_id, sample in enumerate(batch) ],
                                 axis = 0)
                data = concat([sample[key][1] for sample in batch], axis=0)
<<<<<<< HEAD
                try:
                    result[key] = concat([voxels, data], axis=1)
                except:
                    print("eror with datakey=",key,": coudl not cat voxels=",voxels.shape," and data=",data.shape)
                
=======

                if split_boundaries:
                    voxels, perm = vb.split(voxels)
                    voxels = voxels[perm]
                    data = data[perm]

                result[key] = concat([voxels, data], axis=1)
>>>>>>> fd02502d
            elif isinstance(batch[0][key],np.ndarray) and \
                 len(batch[0][key].shape) == 1:
                 #
                result[key] = concat( [ concat( [np.expand_dims(sample[key],1),
                                                 np.full(shape=[len(sample[key]),1],
                                                 fill_value=batch_id,
                                                 dtype=np.float32)],
                                                 axis=1 ) \
                    for batch_id,sample in enumerate(batch) ], axis=0)

            elif isinstance(batch[0][key],np.ndarray) and len(batch[0][key].shape)==2:
                # for tensors that does not come with a coordinate tensor
                # ex. particle_graph

                result[key] =  concat( [ concat( [np.full(shape=[len(sample[key]),1],
                                                          fill_value=batch_id,
                                                          dtype=np.float32),
                                                  sample[key]],
                                                axis=1 ) for batch_id,sample in enumerate(batch) ],
                                    axis=0)

            elif isinstance(batch[0][key], list) and len(batch[0][key]) and isinstance(batch[0][key][0], tuple):
                # For multi-scale labels (probably deprecated)
                result[key] = [
                    concat([
                        concat( [ concat( [np.full(shape=[len(sample[key][depth][0]),1],
                                                   fill_value=batch_id,
                                                   dtype=np.int32),
                                           sample[key][depth][0]], axis=1 ) for batch_id, sample in enumerate(batch) ],
                                        axis = 0),
                        concat([sample[key][depth][1] for sample in batch], axis=0)
                    ], axis=1) for depth in range(len(batch[0][key]))
                ]
            else:

                result[key] = [sample[key] for sample in batch]
    return result



def CollateDense(batch):
    """
    Collate dense input.

    Very basic collate function that makes a numpy.ndarray for each key.

    Parameters
    ----------
    batch : list
    """
    result  = {}
    for key in batch[0].keys():
        result[key] = np.array([sample[key] for sample in batch])
    return result<|MERGE_RESOLUTION|>--- conflicted
+++ resolved
@@ -300,13 +300,6 @@
                                            axis=1 ) for batch_id, sample in enumerate(batch) ],
                                  axis = 0)
                 data = concat([sample[key][1] for sample in batch], axis=0)
-<<<<<<< HEAD
-                try:
-                    result[key] = concat([voxels, data], axis=1)
-                except:
-                    print("eror with datakey=",key,": coudl not cat voxels=",voxels.shape," and data=",data.shape)
-                
-=======
 
                 if split_boundaries:
                     voxels, perm = vb.split(voxels)
@@ -314,7 +307,7 @@
                     data = data[perm]
 
                 result[key] = concat([voxels, data], axis=1)
->>>>>>> fd02502d
+
             elif isinstance(batch[0][key],np.ndarray) and \
                  len(batch[0][key].shape) == 1:
                  #
