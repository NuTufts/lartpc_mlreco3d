--- conflicted
+++ resolved
@@ -31,14 +31,7 @@
 
 class RandomSequenceSampler(AbstractBatchSampler):
     def __iter__(self):
-<<<<<<< HEAD
-        if self._data_size>1:
-            starts = self._random.randint(low=0, high=self._data_size - self._minibatch_size, size=(len(self),))
-        else:
-            starts = np.array([0],dtype=np.int)
-=======
         starts = self._random.randint(low=0, high=self._data_size+1 - self._minibatch_size, size=(len(self),))
->>>>>>> fd02502d
         return iter(np.concatenate([np.arange(start, start+self._minibatch_size) for start in starts]))
 
     @staticmethod
