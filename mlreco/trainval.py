from __future__ import absolute_import
from __future__ import division
from __future__ import print_function
import warnings
import torch
import time
import os
import mlreco.utils as utils
from mlreco.models import construct
from mlreco.utils.data_parallel import DataParallel
import numpy as np
from mlreco.utils.utils import to_numpy
import re
from mlreco.utils.adabound import *

class trainval(object):
    """
    Groups all relevant functions for forward/backward of a network.
    """
    def __init__(self, cfg):
        self._watch = utils.stopwatch()
        self.tspent_sum = {}
        self._model_config = cfg['model']
        self._trainval_config = cfg['trainval']
        self._iotool_config = cfg['iotool']

        self._weight_prefix = self._trainval_config.get('weight_prefix', '')
        self._gpus = self._trainval_config.get('gpus', [])
        self._batch_size = self._iotool_config.get('batch_size', 1)
        self._minibatch_size = self._iotool_config.get('minibatch_size')
        self._input_keys  = self._model_config.get('network_input', [])
        self._output_keys = self._model_config.get('keep_output',[])
        self._ignore_keys = self._model_config.get('ignore_keys', [])
        self._loss_keys   = self._model_config.get('loss_input', [])
        self._train = self._trainval_config.get('train', True)
        self._model_name = self._model_config.get('name', '')
        self._learning_rate = self._trainval_config.get('learning_rate') # deprecate to move to optimizer args
        #self._model_path = self._trainval_config.get('model_path', '')
        self._restore_optimizer = self._trainval_config.get('restore_optimizer',False)
        # optimizer
        optim_cfg = self._trainval_config.get('optimizer')
        if optim_cfg is not None:
            self._optim = optim_cfg.get('name', 'Adam')
            self._optim_args = optim_cfg.get('args', {}) # default empty dict
        else:
            # default
            self._optim = 'Adam'
            self._optim_args = {}

        # handle learning rate being set in multiple locations
        if self._optim_args.get('lr') is not None:
            if self._learning_rate is not None:
                    warnings.warn("Learning rate set in two locations.  Using rate in optimizer_args")
        else:
            # just set learning rate
            if self._learning_rate is not None:
                self._optim_args['lr'] = self._learning_rate
            else:
                # default
                self._optim_args['lr'] = 0.001

        # learning rate scheduler
        schedule_cfg = self._trainval_config.get('lr_scheduler')
        if schedule_cfg is not None:
            self._lr_scheduler = schedule_cfg.get('name')
            self._lr_scheduler_args = schedule_cfg.get('args', {})
            # add mode: iteration or epoch
        else:
            self._lr_scheduler = None

    def backward(self):
        total_loss = 0.0
        for loss in self._loss:
            total_loss += loss
        total_loss /= len(self._loss)
        self._loss = []  # Reset loss accumulator
        self._optimizer.zero_grad()  # Reset gradients accumulation
        total_loss.backward()
        # torch.nn.utils.clip_grad_norm_(self._net.parameters(), 1.0)
        self._optimizer.step()
        # note that scheduler is stepped every iteration, not every epoch
        if self._scheduler is not None:
            self._scheduler.step()

    def save_state(self, iteration):
        self._watch.start('save')
        if len(self._weight_prefix) > 0:
            filename = '%s-%d.ckpt' % (self._weight_prefix, iteration)
            torch.save({
                'global_step': iteration,
                'state_dict': self._net.state_dict(),
                'optimizer': self._optimizer.state_dict()
            }, filename)
        self._watch.stop('save')


    def get_data_minibatched(self,data_iter):
        """
        Reads data for one compute cycle of single/multi-cpu/gpu forward path
        INPUT
          - data_iter is an iterator to return a mini-batch of data (data per gpu per compute) by next(dataset)
        OUTPUT
          - Returns a data_blob.
            The data_blob is a dictionary with a value being an array of mini batch data.
        """

        data_blob  = {}

        num_proc_unit = max(1,len(self._gpus))

        for gpu in range(num_proc_unit):
            minibatch = next(data_iter)
            for key in minibatch:
                if not key in data_blob: data_blob[key]=[]
                data_blob[key].append(minibatch[key])
        return data_blob


    def make_input_forward(self,data_blob):
        """
        Given one compute cycle amount of data (return of get_data_minibatched), forms appropriate format
        to be used with torch DataParallel (i.e. multi-GPU training)
        INPUT
          - data_blob is a dictionary with a unique key-value where value is an array of length == # c/gpu to be used
        OUTPUT
          - Returns an input_blob and loss_blob.
            The input_blob and loss_blob are array of array of array such as ...
            len(input_blob) = number of compute cycles = batch_size / (minibatch_size * len(GPUs))
        """
        train_blob = []
        loss_blob  = []
        num_proc_unit = max(1,len(self._gpus))
        for key in data_blob: assert(len(data_blob[key]) == num_proc_unit)

        loss_key_map = {}
        for key in self._loss_keys:
            loss_key_map[key] = len(loss_blob)
            loss_blob.append([])

        with torch.set_grad_enabled(self._train):
            loss_data  = []
            for gpu in range(num_proc_unit):
                train_data = []

                for key in data_blob:
                    if key not in self._input_keys and key not in self._loss_keys:
                        continue
                    data = None
                    target = data_blob[key][gpu]
                    if isinstance(target,list):
                        #data = [[torch.as_tensor(d).cuda() if len(self._gpus) else torch.as_tensor(d) for d in scale] for scale in data_blob[key][gpu]]
                        data = [torch.as_tensor(scale).cuda() if len(self._gpus) else torch.as_tensor(scale) for scale in target]
                    else:
                        data = torch.as_tensor(target).cuda() if len(self._gpus) else torch.as_tensor(target)
                    if key in self._input_keys:
                        train_data.append(data)
                    if key in self._loss_keys:
                        loss_blob[loss_key_map[key]].append(data)
                train_blob.append(train_data)

        return train_blob, loss_blob


    def train_step(self, data_iter):
        """
        data_blob is the output of the function get_data_minibatched.
        It is a dictionary where data_blob[key] = list of length
        BATCH_SIZE / (MINIBATCH_SIZE * len(GPUS))
        """

        self._watch.start('train')
        self._loss = []  # Initialize loss accumulator
        data_blob,res_combined = self.forward(data_iter)
        # Run backward once for all the previous forward
        self.backward()
        self._watch.stop('train')
        self.tspent_sum['train'] += self._watch.time('train')
        return data_blob,res_combined


    def forward(self, data_iter):
        """
        Run forward for
        flags.BATCH_SIZE / (flags.MINIBATCH_SIZE * len(flags.GPUS)) times
        """
        self._watch.start('train')
        self._watch.start('forward')
        res_combined  = {}
        data_combined = {}
        num_forward = int(self._batch_size / (self._minibatch_size * max(1,len(self._gpus))))

        for idx in range(num_forward):
            self._watch.start('io')
            input_data = self.get_data_minibatched(data_iter)
            input_train, input_loss = self.make_input_forward(input_data)
            self._watch.stop('io')
            self.tspent_sum['io'] += self._watch.time('io')

            res = self._forward(input_train, input_loss)

            # Here, contruct the unwrapped input and output
            # First, handle the case of a simple list concat
            concat_keys = self._trainval_config.get('concat_result',[])
            if len(concat_keys):
                avoid_keys  = [k for k,v in input_data.items() if not k in concat_keys]
                avoid_keys += [k for k,v in res.items()        if not k in concat_keys]
                input_data,res = utils.list_concat(input_data,res,avoid_keys=avoid_keys)
            # Below for more sophisticated unwrapping functions
            # should call a single function that returns a list which can be "extended" in res_combined and data_combined.
            # inside the unwrapper function, find all unique batch ids.
            # unwrap the outcome
            unwrapper = self._trainval_config.get('unwrapper',None)
            if unwrapper is not None:
                try:
                    unwrapper = getattr(utils.unwrap,unwrapper)
                except ImportError:
                    msg = 'model.output specifies an unwrapper "%s" which is not available under mlreco.utils'
                    print(msg % output_cfg['unwrapper'])
                    raise ImportError

                input_data, res = unwrapper(input_data, res, avoid_keys=concat_keys)
            else:
                if 'index' in input_data:
                    input_data['index'] = input_data['index'][0]

            for key in res.keys():
                if key not in res_combined:
                    res_combined[key] = []
                res_combined[key].extend(res[key])

            for key in input_data.keys():
                if key not in data_combined:
                    data_combined[key] = []
                data_combined[key].extend(input_data[key])

        self._watch.stop('forward')
        return data_combined, res_combined


    def _forward(self, train_blob, loss_blob):
        """
        data/label/weight are lists of size minibatch size.
        For sparse uresnet:
        data[0]: shape=(N, 5)
        where N = total nb points in all events of the minibatch
        For dense uresnet:
        data[0]: shape=(minibatch size, channel, spatial size, spatial size, spatial size)
        """
        loss_keys   = self._loss_keys
        output_keys = self._output_keys
        ignore_keys = self._ignore_keys
        with torch.set_grad_enabled(self._train):
            # Segmentation
            # FIXME set requires_grad = false for labels/weights?
            #for key in data_blob:
            #    if isinstance(data_blob[key][0], list):
            #        data_blob[key] = [[torch.as_tensor(d).cuda() if len(self._gpus) else torch.as_tensor(d) for d in scale] for scale in data_blob[key]]
            #    else:
            #        data_blob[key] = [torch.as_tensor(d).cuda() if len(self._gpus) else torch.as_tensor(d) for d in data_blob[key]]
            #data = []
            #for i in range(max(1,len(self._gpus))):
            #    data.append([data_blob[key][i] for key in input_keys])

            self._watch.start('forward')

            if not torch.cuda.is_available():
                train_blob = train_blob[0]

            result = self._net(train_blob)

            if not torch.cuda.is_available():
                train_blob = [train_blob]

            # Compute the loss
            if len(self._loss_keys):
                loss_acc = self._criterion(result, *tuple(loss_blob))

                if self._train:
                    self._loss.append(loss_acc['loss'])

            self._watch.stop('forward')
            self.tspent_sum['forward'] += self._watch.time('forward')

            # Record results
            res = {}
            for label in loss_acc:
                if len(output_keys) and not label in output_keys: continue
                res[label] = [loss_acc[label].cpu().item() if isinstance(loss_acc[label], torch.Tensor) else loss_acc[label]]

            for key in result.keys():
                if key in ignore_keys: continue
                if len(output_keys) and not key in output_keys: continue
                if len(result[key]) == 0: continue
                if isinstance(result[key][0], list):
                    res[key] = [[to_numpy(s) for s in x] for x in result[key]]
                else:
                    res[key] = [to_numpy(s) for s in result[key]]

            return res

    def initialize(self):
        # To use DataParallel all the inputs must be on devices[0] first
        model = None

        model,criterion = construct(self._model_name)
        module_config = self._model_config['modules']
        self._criterion = criterion(module_config).cuda() if len(self._gpus) else criterion(module_config)

        self.tspent_sum['forward'] = self.tspent_sum['train'] = self.tspent_sum['io'] = self.tspent_sum['save'] = 0.

        self._model = model(module_config)

        # module-by-module weights loading + param freezing

        # Check if freeze weights is requested + enforce if so
        for module_name in module_config:
            if not hasattr(self._model, module_name) or not isinstance(getattr(self._model,module_name),torch.nn.Module):
                continue
            module = getattr(self._model,module_name)
            if module_config[module_name].get('freeze_weights',False):
                print('Freezing weights for a sub-module',module_name)
                for param in module.parameters():
                    param.requires_grad = False

        # Breadth-first search for freeze_weight parameter in config
        # (very similar to weight loading below)
        module_keys = list(zip(list(module_config.keys()), list(module_config.values())))
        while len(module_keys) > 0:
            module, config = module_keys.pop()
<<<<<<< HEAD
            if config.get('freeze_weights', False):
=======
            # print(module, config)
            if 'freeze_weights' in config:
>>>>>>> bf341a41
                model_name = config.get('model_name', module)
                model_path = config.get('model_path', None)

                count = 0
                # with open(model_path, 'rb') as f:
                #     checkpoint = torch.load(f, map_location='cpu')
                #     for name, param in self._model.named_parameters():
                #         other_name = re.sub('\.' + module + '\.', '.' + model_name + '.' if len(model_name) > 0 else '.', name)
                #         if module in name and 'module.' + other_name in checkpoint['state_dict'].keys():
                #             param.requires_grad = False
                #             count += 1
                for name, param in self._model.named_parameters():
                    other_name = re.sub('\.' + module + '\.', '.' + model_name + '.' if len(model_name) > 0 else '.', name)
                    if module in name and other_name in self._model.state_dict().keys():
                        param.requires_grad = False
                        count += 1

                print('Freezing %d weights for a sub-module' % count,module)

            # Keep the BFS going
            for key in config:
                if isinstance(config[key], dict):
                    module_keys.append((key, config[key]))

        self._net = DataParallel(self._model,device_ids=self._gpus)

        if self._train:
            self._net.train().cuda() if len(self._gpus) else self._net.train()
        else:
            self._net.eval().cuda() if len(self._gpus) else self._net.eval()

        if self._optim == 'AdaBound':
            self._optimizer = AdaBound(self._net.parameters(), **self._optim_args)
        elif self._optim == 'AdaBoundW':
            self._optimizer = AdaBoundW(self._net.parameters(), **self._optim_args)
        else:
            optim_class = eval('torch.optim.' + self._optim)
            self._optimizer = optim_class(self._net.parameters(), **self._optim_args)

        # learning rate scheduler
        if self._lr_scheduler is not None:
            scheduler_class = eval('torch.optim.lr_scheduler.' + self._lr_scheduler)
            self._scheduler = scheduler_class(self._optimizer, **self._lr_scheduler_args)
        else:
            self._scheduler = None


        self._softmax = torch.nn.Softmax(dim=1 if 'sparse' in self._model_name else 0)

        iteration = 0
        model_paths = []
        if self._trainval_config.get('model_path',''):
            model_paths.append(('', self._trainval_config['model_path'], ''))
        # Breadth first search of model_path
        #module_keys = list(module_config.items())
        module_keys = list(zip(list(module_config.keys()), list(module_config.values())))
        while len(module_keys) > 0:
            module, config = module_keys.pop()
            if 'model_path' in config and config['model_path'] != '':
                model_paths.append((module, config['model_path'], config.get('model_name', module)))
            for key in config:
                if isinstance(config[key], dict):
                    module_keys.append((key, config[key]))

        if model_paths: #self._model_path and self._model_path != '':
            for module, model_path, model_name in model_paths:
                if not os.path.isfile(model_path):
                    if self._train:
                        raise ValueError('File not found: %s for module %s\n' % (model_path, module))
                    else:
                        continue
                print('Restoring weights for %s from %s...' % (module,model_path))
                with open(model_path, 'rb') as f:
                    checkpoint = torch.load(f, map_location='cpu')
                    ckpt = {} # we will filter the checkpoint for weights related to current module
                    if module == '':
                        ckpt = checkpoint['state_dict']
                    else:
                        # Edit checkpoint variable names using model_name
                        # e.g. if your module is named uresnet1 but it is uresnet2 in the weights
                        missing_keys = []
                        for name in self._net.state_dict():
                            # Replace 'uresnet1.' with 'uresnet2.'
                            # include a dot to avoid accidentally replacing in unrelated places
                            # eg if there is a different module called something_uresnet1_something
                            other_name = re.sub('\.' + module + '\.', '.' + model_name + '.' if len(model_name) > 0 else '.', name)
                            # Additionally, only select weights related to current module
                            if module in name:
                                # if module == 'grappa_inter' :
                                #     print(name, other_name, other_name in checkpoint['state_dict'].keys())
                                if other_name in checkpoint['state_dict'].keys():
                                    ckpt[name] = checkpoint['state_dict'][other_name]
                                    checkpoint['state_dict'][name] = checkpoint['state_dict'].pop(other_name)
                                else:
                                    missing_keys.append((name, other_name))
                        # if module == 'grappa_inter':
                        #     print("missing keys", missing_keys)
                        #     for key in checkpoint['state_dict'].keys():
                        #         if 'node_encoder'  in key or 'edge_encoder' in key:
                        #             print(key)
                        if missing_keys:
                            print(checkpoint['state_dict'].keys())
                            for m in missing_keys:
                                print("WARNING Missing key %s (%s)" % m)

                            # other_name = re.sub('module.', 'module.' + model_name + '.' if len(model_name) else 'module.', name)
                            # print(name, other_name)
                            # if other_name in checkpoint['state_dict']:
                            #     checkpoint['state_dict'][name] = checkpoint['state_dict'].pop(other_name)

                    bad_keys = self._net.load_state_dict(ckpt, strict=False)

                    if len(bad_keys.unexpected_keys) > 0:
                        print("INCOMPATIBLE KEYS!")
                        print(bad_keys.unexpected_keys)
                        print("make sure your module is named ", module)
                        #print(self._net.state_dict().keys())

                    # FIXME only restore optimizer for whole model?
                    # To restore it partially we need to implement our own
                    # version of optimizer.load_state_dict.
                    if self._train and module == '' and self._restore_optimizer:
                        # This overwrites the learning rate, so reset the learning rate
                        self._optimizer.load_state_dict(checkpoint['optimizer'])
                        for g in self._optimizer.param_groups:
                            self._learning_rate = g['lr']
                            # g['lr'] = self._learning_rate
                    if module == '':  # Root model sets iteration
                        iteration = checkpoint['global_step'] + 1
                print('Done.')

        return iteration<|MERGE_RESOLUTION|>--- conflicted
+++ resolved
@@ -327,12 +327,7 @@
         module_keys = list(zip(list(module_config.keys()), list(module_config.values())))
         while len(module_keys) > 0:
             module, config = module_keys.pop()
-<<<<<<< HEAD
             if config.get('freeze_weights', False):
-=======
-            # print(module, config)
-            if 'freeze_weights' in config:
->>>>>>> bf341a41
                 model_name = config.get('model_name', module)
                 model_path = config.get('model_path', None)
 
