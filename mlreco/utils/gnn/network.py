# Defines network incidence matrices
import numpy as np
import torch

def loop_graph(n):
    """
    Function that returns an incidence matrix of a graph that only
    connects nodes with themselves.

    Args:
        n (int): Number of nodes C
    Returns:
        np.ndarray: (2,C) Tensor of edges
    """
    # Create the incidence matrix
    if not n:
        return np.empty((2,0))
    return np.vstack([[i,i] for i in range(n)]).T


def complete_graph(batches, dist=None, max_dist=-1):
    """
    Function that returns an incidence matrix of a complete graph
    that connects every node with ever other node.

    Args:
        batches (np.ndarray): (C) List of batch ids
        dist (np.ndarray)   : (C,C) Tensor of pair-wise cluster distances
        max_dist (double)   : Maximal edge length
    Returns:
        np.ndarray: (2,E) Tensor of edges
    """
    # Create the incidence matrix
    ids = np.arange(len(batches))
    edges = [[i, j] for i in ids for j in ids if (batches[i] == batches[j] and j > i)]
    if not len(edges):
        return np.empty((2,0))
    ret = np.vstack(edges)

    # If requested, remove the edges above a certain length threshold
    if max_dist > -1:
<<<<<<< HEAD
        dists = np.array([dist[i, j] for i in ids for j in ids if (batches[i] == batches[j] and j != i)])
        ret = ret[dists < max_dist, :]
=======
        dists = np.array([dist[i, j] for i in ids for j in ids if (batches[i] == batches[j] and j > i)])
        ret = ret[dists < max_dist]
>>>>>>> 99b70dab

    # Add the reciprocal edges as to create an undirected graph
    ret = np.vstack((ret, np.flip(ret, axis=1)))

    return ret.T


def delaunay_graph(data, clusts, dist=None, max_dist=-1):
    """
    Function that returns an incidence matrix that connects nodes
    that share an edge in their corresponding Euclidean Delaunay graph.

    Args:
        data (np.ndarray)    : (N,4) [x, y, z, batchid]
        clusts ([np.ndarray]): (C) List of arrays of voxel IDs in each cluster
        dist (np.ndarray)    : (C,C) Tensor of pair-wise cluster distances
        max_dist (double)    : Maximal edge length
    Returns:
        np.ndarray: (2,E) Tensor of edges
    """
    # Only keep the voxels that are in the clusters
    mask = np.concatenate(clusts)
    labels = np.concatenate([np.full(len(c), i) for i, c in enumerate(clusts)])
    voxels = data[mask,:3]
    batches = data[mask,3]

    # For each batch, find the list of edges, append it
    from scipy.spatial import Delaunay
    ret = np.empty((0, 2), dtype=int)
    for b in np.unique(batches):
        where = np.where(batches == b)[0]
        tri = Delaunay(voxels[where], qhull_options='QJ') # Joggled input guarantees simplical faces
        edges = np.array([[labels[where[i]], labels[where[j]]] for s in tri.simplices for i in s for j in s if labels[where[i]] < labels[where[j]]])
        if len(edges):
            ret = np.vstack((ret, np.unique(edges, axis=0)))

    # If requested, remove the edges above a certain length threshold
    if max_dist > -1:
        dists = np.array([dist[e[0], e[1]] for e in ret])
        ret = ret[dists < max_dist]

    # Add the reciprocal edges as to create an undirected graph
    ret = np.vstack((ret, np.flip(ret, axis=1)))

    return ret.T


def mst_graph(batches, dist, max_dist=-1):
    """
    Function that returns an incidence matrix that connects nodes
    that share an edge in their corresponding Euclidean Minimum Spanning Tree (MST).

    Args:
        batches (np.ndarray) : (C) List of batch ids
        dist (np.ndarray)    : (C,C) Tensor of pair-wise cluster distances
        max_dist (double)    : Maximal edge length
    Returns:
        np.ndarray: (2,E) Tensor of edges
    """
    # For each batch, find the list of edges, append it
    from scipy.sparse.csgraph import minimum_spanning_tree
    ret = np.empty((0, 2), dtype=int)
    for b in np.unique(batches):
        where = np.where(batches == b)[0]
        if len(where) > 1:
            mst_mat = minimum_spanning_tree(dist[np.ix_(where,where)]).toarray().astype(float)
            inds = np.where(mst_mat.flatten() > 0.)[0]
            ind_pairs = np.array(np.unravel_index(inds, mst_mat.shape)).T
            edges = np.array([[where[i], where[j]] for i, j in ind_pairs])
            edges.sort(axis = 1)
            ret = np.vstack((ret, edges))

    # If requested, remove the edges above a certain length threshold
    if max_dist > -1:
        dists = np.array([dist[e[0], e[1]] for e in ret])
        ret = ret[dists < max_dist]

    # Add the reciprocal edges as to create an undirected graph
    ret = np.vstack((ret, np.flip(ret, axis=1)))

    return ret.T


def knn_graph(batches, dist, k=5, undirected=False):
    """
    Function that returns an incidence matrix that connects nodes
    that are k nearest neighbors. Sorts the distance matrix.

    Args:
        batches (np.ndarray) : (C) List of batch ids
        dist (np.ndarray)    : (C,C) Tensor of pair-wise cluster distances
        k (int)            : Number of connected neighbors for each node
    Returns:
        np.ndarray: (2,E) Tensor of edges
    """
    # Use the available distance matrix to build a kNN graph
    ret = np.empty((0, 2), dtype=int)
    for b in np.unique(batches):
        where = np.where(batches == b)[0]
        if len(where) > 1:
            k = min(k+1, len(where))
            idxs = np.argsort(dist[np.ix_(where,where)], axis=1)[:,1:k]
            for i, v in enumerate(idxs):
                edges = np.array([[where[j], where[i]] for j in v])
                if len(edges):
                    ret = np.vstack((ret, edges))

    # Add the reciprocal edges as to create an undirected graph
    if undirected:
        ret = np.vstack((ret, np.flip(ret, axis=1)))

    return ret.T


def kdtree_graph(data, k=5, undireced=False):
    """
    Function that returns an incidence matrix that connects nodes
    that are k nearest neighbors. Uses a KDTree on the input points.

    Args:
        data (np.ndarray): (N,4) [x, y, z, batchid]
        k (int)            : Number of connected neighbors for each node
    Returns:
        np.ndarray: (2,E) Tensor of edges
    """
    # Build a KDTree on each batch, find the nearest neighbors
    from scipy.spatial import cKDTree
    voxels  = data[:,:3]
    batches = data[:,3]
    ret = np.empty((0, 2), dtype=int)
    for b in np.unique(batches):
        where = np.where(batches == b)[0]
        kdtree = cKDTree(voxels[where])
        for i, v in enumerate(voxels[where]):
            _, idxs = kdtree.query(v, k=k)
            edges = np.array([[where[j], where[i]] for j in idxs])
            if len(edges):
                ret = np.vstack((ret, edges))

    # Add the reciprocal edges as to create an undirected graph
    if undirected:
        ret = np.vstack((ret, np.flip(ret, axis=1)))

    return ret.T


def bipartite_graph(batches, primaries, dist=None, max_dist=-1, directed=True, directed_to='secondary'):
    """
    Function that returns an incidence matrix of the bipartite graph
    between primary nodes and non-primary nodes.

    Args:
        batches (np.ndarray)  : (C) List of batch ids
        primaries (np.ndarray): (P) List of primary ids
        dist (np.ndarray)     : (C,C) Tensor of pair-wise cluster distances
        max_dist (double)     : Maximal edge length
    Returns:
        np.ndarray: (2,E) Tensor of edges
    """
    # Create the incidence matrix
    others = [i for i in range(len(batches)) if i not in primaries]
    edges = [[i, j] for i in primaries for j in others if batches[i] == batches[j]]
    if not len(edges):
        return np.empty((2,0))
    ret = np.vstack(edges)

    # If requested, remove the edges above a certain length threshold
    if max_dist > -1:
        dists = np.array([dist[i, j] for i in primaries for j in others if batches[i] == batches[j]])
        ret = ret[dists < max_dist]

    # Handle directedness, by default graph is directed towards secondaries
    if directed:
        if directed_to == 'primary':
            ret = np.flip(ret, axis=1)
        elif directed_to != 'secondary':
            raise ValueError('Graph orientation not recognized:', directed_to)
    else:
        ret = np.vstack((ret, np.flip(ret, axis=1)))

    return ret.T


def inter_cluster_distance(voxels, clusts, batch_ids, mode='set', use_numpy=True):
    """
    Function that returns the matrix of pair-wise cluster distances.

    Args:
        voxels (torch.tensor) : (N,3) Tensor of voxel coordinates
        clusts ([np.ndarray]) : (C) List of arrays of voxel IDs in each cluster
        batch_ids (np.ndarray): (C) List of cluster batch IDs
        mode (str)            : Maximal edge length (distance mode: set or centroid)
    Returns:
        torch.tensor: (C,C) Tensor of pair-wise cluster distances
    """
    from scipy.spatial.distance import cdist
    from mlreco.utils import local_cdist
    from scipy.linalg import block_diag

    if mode == 'set':
        dist_mats = []
        for b in np.unique(batch_ids):
            bclusts = np.array(clusts)[batch_ids == b]
            dist_mat = np.zeros(shape=(len(bclusts),len(bclusts)),dtype=np.float32)
            for i, ci in enumerate(bclusts):
                for j, cj in enumerate(bclusts):
                    if i < j:
                        if use_numpy:
                            dist_mat[i,j] = cdist(voxels[ci].detach().cpu().numpy(), voxels[cj].detach().cpu().numpy()).min()
                        else:
                            dist_mat[i,j] = local_cdist(voxels[ci], voxels[cj]).min()
                    else:
                        dist_mat[i,j] = dist_mat[j,i]
            dist_mats.append(dist_mat)
        dist_mat = block_diag(*dist_mats)

    elif mode == 'centroid':
        dist_mats = []
        for b in np.unique(batch_ids):
            bclusts = np.array(clusts)[batch_ids == b]
            centroids = torch.stack([torch.mean(voxels[c], dim=0) for c in bclusts])
            if use_numpy:
                centroids = centroids.detach().cpu().numpy()
                dist_mat = cdist(centroids, centroids)
            else:
                dist_mat = local_cdist(centroids, centroids)
            dist_mats.append(dist_mat)
        dist_mat = block_diag(*dist_mats)

    else:
        raise(ValueError('Distance mode not recognized: '+mode))

    return dist_mat


def get_fragment_edges(graph, clust_ids):
    """
    Function that converts a set of edges between cluster ids
    to a set of edges between fragment ids (ordering in list)

    Args:
        graph (torch.tensor)  : (E,2) Tensor of [clust_id_1, clust_id_2]
        clust_ids (np.ndarray): (C) List of fragment cluster ids
        batch_ids (np.ndarray): (C) List of fragment batch ids
    Returns:
        np.ndarray: (E,2) Tensor of true edges [frag_id_1, frag_id2]
    """
    # Loop over the graph edges, find the fragment ids, append
    true_edges = np.empty((0,2), dtype=int)
    for e in graph:
        n1 = np.where(clust_ids == e[0].item())[0]
        n2 = np.where(clust_ids == e[1].item())[0]
        if len(n1) and len(n2):
            true_edges = np.vstack((true_edges, [n1[0], n2[0]]))

    return true_edges<|MERGE_RESOLUTION|>--- conflicted
+++ resolved
@@ -39,13 +39,8 @@
 
     # If requested, remove the edges above a certain length threshold
     if max_dist > -1:
-<<<<<<< HEAD
-        dists = np.array([dist[i, j] for i in ids for j in ids if (batches[i] == batches[j] and j != i)])
-        ret = ret[dists < max_dist, :]
-=======
         dists = np.array([dist[i, j] for i in ids for j in ids if (batches[i] == batches[j] and j > i)])
         ret = ret[dists < max_dist]
->>>>>>> 99b70dab
 
     # Add the reciprocal edges as to create an undirected graph
     ret = np.vstack((ret, np.flip(ret, axis=1)))
