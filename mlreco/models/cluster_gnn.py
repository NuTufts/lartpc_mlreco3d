# GNN that attempts to put clusters together into groups
from __future__ import absolute_import
from __future__ import division
from __future__ import print_function
import torch
import numpy as np
<<<<<<< HEAD
from .gnn import edge_model_construct, node_encoder_construct, edge_encoder_construct
from .layers.dbscan import DBScanClusts2
from mlreco.utils.gnn.cluster import form_clusters, get_cluster_label, get_cluster_batch, get_cluster_group
from mlreco.utils.gnn.network import complete_graph, delaunay_graph, mst_graph, bipartite_graph, inter_cluster_distance, get_fragment_edges
from mlreco.utils.gnn.evaluation import edge_assignment, edge_assignment_from_graph
from mlreco.utils import local_cdist

class ClustEdgeGNN(torch.nn.Module):
=======
from . import encoder
from .gnn import edge_model_construct
from mlreco.utils.gnn.cluster import form_clusters, reform_clusters, get_cluster_batch, get_cluster_label, get_cluster_group, get_cluster_primary
from mlreco.utils.gnn.network import complete_graph, delaunay_graph, mst_graph, bipartite_graph, inter_cluster_distance, get_fragment_edges
from mlreco.utils.gnn.data import cluster_vtx_features, cluster_edge_features
from mlreco.utils.gnn.evaluation import edge_assignment, edge_assignment_from_graph, node_assignment, clustering_metrics

class FullEdgeModel(torch.nn.Module):
>>>>>>> 6125170f
    """
    Driver class for cluster edge prediction, assumed to be a GNN model.
    This class mostly acts as a wrapper that will hand the graph data to another model.
    If DBSCAN is used, use the semantic label tensor as an input.

    For use in config:
    model:
      name: cluster_gnn
      modules:
        chain:
          node_type       : <semantic class to group (all classes if -1, default 0, i.e. EM)>
          node_min_size   : <minimum number of voxels inside a cluster to be considered (default -1)>
          network         : <type of network: 'complete', 'delaunay', 'mst' or 'bipartite' (default 'complete')>
          edge_max_dist   : <maximal edge Euclidean length (default -1)>
          edge_dist_method: <edge length evaluation method: 'centroid' or 'set' (default 'set')>
        dbscan:
          <dictionary of dbscan parameters>
        node_encoder:
          name: <name of the node encoder>
          <dictionary of arguments to pass to the encoder>
        edge_encoder:
          name: <name of the edge encoder>
          <dictionary of arguments to pass to the encoder>
        edge_model:
          name: <name of the edge model>
          <dictionary of arguments to pass to the model>
          model_path      : <path to the model weights>
          
          If an encoder is used you can add the following parameters:
          dimension       :  <dimension of the input image (default 3)>
          num_stride      :  <number of encodeing blocks (default 4)>
          feat_per_pixel  :  <number of features per pixels wanted (default 4)>
          input_feat_enc  :  <number of input features per pixel (default 1)>
          leakiness_enc   :  <leaziness of the leaky_relu layers. (default 0)>
          inp_spatial_size:  <size of the input image (default 1024) Must be a power of 2.>
    """
    def __init__(self, cfg):
<<<<<<< HEAD
        super(ClustEdgeGNN, self).__init__()
=======
        super(FullEdgeModel, self).__init__()
>>>>>>> 6125170f

        # Get the chain input parameters
        chain_config = cfg['chain']

        # Choose what type of node to use
        self.node_type = chain_config.get('node_type', 0)
        self.node_min_size = chain_config.get('node_min_size', -1)

        # Choose what type of network to use
<<<<<<< HEAD
        self.network = chain_config.get('network', 'complete')
        self.edge_max_dist = chain_config.get('edge_max_dist', -1)
        self.edge_dist_metric = chain_config.get('edge_dist_metric','set')
=======
        self.network = self.model_config.get('network', 'complete')
        self.edge_max_dist = self.model_config.get('edge_max_dist', -1)
        self.edge_dist_metric = self.model_config.get('edge_dist_metric','set')
            
        # Extract the model to use
        self.encoder = encoder.EncoderModel(cfg)
        
        # Extract the model to use
        edge_model = edge_model_construct(self.model_config.get('name'))
>>>>>>> 6125170f

        # If requested, use DBSCAN to form clusters from semantics
        self.do_dbscan = False
        if 'dbscan' in cfg:
            self.do_dbscan = True
            self.dbscan = DBScanClusts2(cfg)

        # Initialize encoders
        self.node_encoder = node_encoder_construct(cfg)
        self.edge_encoder = edge_encoder_construct(cfg)

        # Construct the model
        self.edge_predictor = edge_model_construct(cfg)

    def forward(self, data):
        """
        Prepares particle clusters and feed them to the GNN model.

        Args:
            data ([torch.tensor]): (N,5-6) [x, y, z, batchid, (value,) id]
        Returns:
            dict:
                'edge_pred' (torch.tensor): (E,2) Two-channel edge predictions
                'clusts' ([np.ndarray])   : [(N_0), (N_1), ..., (N_C)] Cluster ids
                'batch_ids' (np.ndarray)  : (C) Cluster batch ids
                'edge_index' (np.ndarray) : (E,2) Incidence matrix
        """
        # Find index of points that belong to the same clusters
        # If a specific semantic class is required, apply mask
        # Here the specified size selection is applied
        data = data[0]
        device = data.device
        if self.do_dbscan:
            clusts = self.dbscan(data, onehot=False)
            if self.node_type > -1:
                clusts = clusts[self.node_type]
            else:
                clusts = np.concatenate(clusts).tolist()
        else:
            if self.node_type > -1:
                mask = torch.nonzero(data[:,-1] == self.node_type).flatten()
                clusts = form_clusters(data[mask], self.node_min_size)
                clusts = [mask[c].cpu().numpy() for c in clusts]
            else:
                clusts = form_clusters(data, self.node_min_size)
                clusts = [c.cpu().numpy() for c in clusts]

<<<<<<< HEAD
        if not len(clusts):
            return {}

        # Get the batch id for each cluster
        batch_ids = get_cluster_batch(data, clusts)
=======
        # Get the batch, cluster and group id of each cluster
        batch_ids = get_cluster_batch(cluster_label, clusts)
        clust_ids = get_cluster_label(cluster_label, clusts)
>>>>>>> 6125170f

        # Compute the cluster distance matrix, if necessary
        dist_mat = None
        if self.edge_max_dist > 0 or self.network == 'mst':
<<<<<<< HEAD
            dist_mat = inter_cluster_distance(data[:,:3], clusts, self.edge_dist_metric)

        # Form the requested network
        if len(clusts) == 1:
            edge_index = np.empty((2,0))
        elif self.network == 'complete':
=======
            dist_mat = inter_cluster_distance(cluster_label[:,:3], clusts, self.edge_dist_metric)
        if self.network == 'complete':
>>>>>>> 6125170f
            edge_index = complete_graph(batch_ids, dist_mat, self.edge_max_dist)
        elif self.network == 'delaunay':
            edge_index = delaunay_graph(data, clusts, dist_mat, self.edge_max_dist)
        elif self.network == 'mst':
            edge_index = mst_graph(batch_ids, dist_mat, self.edge_max_dist)
        elif self.network == 'bipartite':
            primary_ids = [i for i, c in enumerate(clusts) if (data[c,-3] == data[c,-2]).any()]
            edge_index = bipartite_graph(batch_ids, primary_ids, dist_mat, self.edge_max_dist)
        else:
            raise ValueError('Network type not recognized: '+self.network)

<<<<<<< HEAD
        # Skip if there is less than two edges (fails batchnorm)
        if edge_index.shape[1] < 2:
            return {}

        # Obtain node and edge features
        x = self.node_encoder(data, clusts)
        e = self.edge_encoder(data, clusts, edge_index)

        # Bring edge_index and batch_ids to device
        index = torch.tensor(edge_index, device=device, dtype=torch.long)
        xbatch = torch.tensor(batch_ids, device=device)
=======
        # Skip if there is no edges (Is this necessary ? TODO)
        if not edge_index.shape[1]:
            return self.default_return(device)
        
        e = torch.tensor(cluster_edge_features(cluster_label, clusts, edge_index), device=device, dtype=torch.float)

        # Bring edge_index and batch_ids to device
        index = torch.tensor(edge_index, device=device, dtype=torch.long)
        xbatch = torch.tensor(batch_ids, device=device)

        # Obtain node and edge features
        if self.node_encoder == 'basic':
            x = torch.tensor(cluster_vtx_features(cluster_label, clusts), device=device, dtype=torch.float)
        elif self.node_encoder == 'cnn':
            data_array = []
            for node in range(len(clusts)):
                c = clusts[node]
                for d in cluster_label[c,:]:
                    data_array.append(np.concatenate((d[:3],[node,d[4]])))
                
            x = torch.tensor(np.array(data_array), dtype=torch.float, requires_grad=False).to(device)
            x = self.encoder(x)
        else:
            raise ValueError('Node encoder not recognized: '+self.node_encoding) 
>>>>>>> 6125170f

        # Pass through the model, get output (long edge_index)
        out = self.edge_predictor(x, index, e, xbatch)
        edge_pred = out['edge_pred'][0]

        # Divide the output out into different arrays (one per batch)
        _, counts = torch.unique(data[:,3], return_counts=True)
        vids = np.concatenate([np.arange(n.item()) for n in counts])
        cids = np.concatenate([np.arange(n) for n in np.unique(batch_ids, return_counts=True)[1]])
        bcids = [np.where(batch_ids == b)[0] for b in range(len(counts))]
        beids = [np.where(batch_ids[edge_index[0]] == b)[0] for b in range(len(counts))]

        edge_pred = [edge_pred[b] for b in beids]
        edge_index = [cids[edge_index[:,b]].T for b in beids]
        clusts = [np.array([vids[c] for c in np.array(clusts)[b]]) for b in bcids]

        return {'edge_pred': [edge_pred],
                'edge_index': [edge_index],
                'clusts': [clusts]}


class FullEdgeChannelLoss(torch.nn.Module):
    """
    Takes the output of FullEdgeModel and computes the channel-loss.

    For use in config:
    model:
      name: cluster_gnn
      modules:
        chain:
          loss            : <loss function: 'CE' or 'MM' (default 'CE')>
          reduction       : <loss reduction method: 'mean' or 'sum' (default 'sum')>
          balance_classes : <balance loss per class: True or False (default False)>
          target_photons  : <use true photon connections as basis for loss (default False)>
    """
    def __init__(self, cfg):
        super(FullEdgeChannelLoss, self).__init__()

        # Get the chain input parameters
        chain_config = cfg['chain']

<<<<<<< HEAD
        # Set the loss
        self.loss = chain_config.get('loss', 'CE')
        self.reduction = chain_config.get('reduction', 'mean')
        self.balance_classes = chain_config.get('balance_classes', False)
        self.target_photons = chain_config.get('target_photons', False)
=======
        self.loss = self.model_config.get('loss', 'CE')
        self.reduction = self.model_config.get('reduction', 'mean')
        self.balance_classes = self.model_config.get('balance_classes', False)
        self.target_photons = self.model_config.get('target_photons', False)
>>>>>>> 6125170f

        if self.loss == 'CE':
            self.lossfn = torch.nn.CrossEntropyLoss(reduction=self.reduction)
        elif self.loss == 'MM':
            p = chain_config.get('p', 1)
            margin = chain_config.get('margin', 1.0)
            self.lossfn = torch.nn.MultiMarginLoss(p=p, margin=margin, reduction=self.reduction)
        else:
            raise Exception('unrecognized loss: ' + self.loss)

    def forward(self, out, clusters, graph):
        """
<<<<<<< HEAD
        Applies the requested loss on the edge prediction.
=======
        Default return when no valid node is found in the input data.
>>>>>>> 6125170f

        Args:
            out (dict):
                'edge_pred' (torch.tensor): (E,2) Two-channel edge predictions
                'clusts' ([np.ndarray])   : [(N_0), (N_1), ..., (N_C)] Cluster ids
                'batch_ids' (np.ndarray)  : (C) Cluster batch ids
                'edge_index' (np.ndarray) : (E,2) Incidence matrix
            clusters ([torch.tensor])     : (N,8) [x, y, z, batchid, value, id, groupid, shape]
            graph ([torch.tensor])        : (N,3) True edges
        Returns:
            double: loss, accuracy, clustering metrics
        """
        total_loss, total_acc = 0., 0.
        n_events = 0
        for i in range(len(clusters)):

<<<<<<< HEAD
            # If this batch did not have any node, proceed
            if 'edge_pred' not in out:
                continue

            # Get the list of batch ids, loop over individual batches
            batches = clusters[i][:,3]
            nbatches = len(batches.unique())
            for j in range(nbatches):

                # Narrow down the tensor to the rows in the batch
                labels = clusters[i][batches==j]

                # Use group information or particle tree to determine the true edge assigment
                edge_pred = out['edge_pred'][i][j]
                if not edge_pred.shape[0]:
                    continue
                edge_index = out['edge_index'][i][j]
                clusts = out['clusts'][i][j]
                group_ids = get_cluster_group(labels, clusts)

                if not self.target_photons:
                    edge_assn = edge_assignment(edge_index, group_ids)
                else:
                    clust_ids = get_cluster_label(labels, clusts) 
                    true_edge_index = get_fragment_edges(graph. clust_ids)
                    edge_assn = edge_assignment_from_graph(edge_index, true_edge_index)

                edge_assn = torch.tensor(edge_assn, device=edge_pred.device, dtype=torch.long, requires_grad=False).view(-1)

                # Increment the loss, balance classes if requested
                if self.balance_classes:
                    counts = torch.unique(edge_assn, return_counts=True)[1]
                    weights = np.array([float(counts[k])/len(edge_assn) for k in range(2)])
                    for k in range(2):
                        total_loss += (1./weights[k])*self.lossfn(edge_pred[edge_assn==k], edge_assn[edge_assn==k])
                else:
                    total_loss += self.lossfn(edge_pred, edge_assn)

                # Compute accuracy of assignment (fraction of correctly assigned edges)
                total_acc += torch.sum(torch.argmax(edge_pred, dim=1) == edge_assn).float()/edge_assn.shape[0]
                # Increment the number of events
                n_events += 1

        # Handle the case where no cluster/edge were found
        if not n_events:
            return {
                'accuracy': 0.,
                'loss': torch.tensor(0., requires_grad=True, device=clusters[0].device)
            }
=======
            # Get the necessary data products
            if not len(out['clust_ids'][i]):
                if ngpus == 1:
                    total_loss = torch.tensor(0., requires_grad=True, device=edge_pred.device)
                ngpus = max(1, ngpus-1)
                continue

            # Get list of IDs of points contained in each cluster
            cluster_label = clusters[i].detach().cpu().numpy()
            clust_ids = out['clust_ids'][i]
            batch_ids = out['batch_ids'][i]
            clusts = reform_clusters(cluster_label, clust_ids, batch_ids)

            # Use group information to determine the true edge assigment (must be torch.long)
            edge_pred = out['edge_pred'][i]
            edge_index = out['edge_index'][i]
            group_ids = get_cluster_group(cluster_label, clusts)
            out['group_ids'].append(group_ids)
            if not self.target_photons:
                edge_assn = edge_assignment(edge_index, batch_ids, group_ids)
            else:
                graph = graph[i].detach().cpu().numpy()
                true_edge_index = get_fragment_edges(graph, clust_ids, batch_ids)
                edge_assn = edge_assignment_from_graph(edge_index, true_edge_index)

            edge_assn = torch.tensor(edge_assn, device=edge_pred.device, dtype=torch.long, requires_grad=False).view(-1)

            # Increment the loss, balance classes if requested
            if self.balance_classes:
                counts = torch.unique(edge_assn, return_counts=True)[1]
                weights = np.array([float(counts[k])/len(edge_assn) for k in range(2)])
                for k in range(2):
                    total_loss += (1./weights[k])*self.lossfn(edge_pred[edge_assn==k], edge_assn[edge_assn==k])
            else:
                total_loss += self.lossfn(edge_pred, edge_assn)

            # Compute accuracy of assignment (Fraction of correctly assigned edges)
            total_acc += torch.sum(torch.argmax(edge_pred, dim=1) == edge_assn).float()/edge_assn.shape[0]

            # Compute clustering accuracy metrics
            node_assn = node_assignment(edge_index, edge_assn.cpu().numpy(), len(clust_ids))
            node_pred = node_assignment(edge_index, torch.argmax(edge_pred, dim=1).detach().cpu().numpy(), len(clust_ids))
            ari, ami, sbd, pur, eff = clustering_metrics(clusts, node_assn, node_pred)
            total_ari += ari
            total_ami += ami
            total_sbd += sbd
            total_pur += pur
            total_eff += eff
>>>>>>> 6125170f

        return {
            'accuracy': total_acc/n_events,
            'loss': total_loss/n_events
        }<|MERGE_RESOLUTION|>--- conflicted
+++ resolved
@@ -4,7 +4,6 @@
 from __future__ import print_function
 import torch
 import numpy as np
-<<<<<<< HEAD
 from .gnn import edge_model_construct, node_encoder_construct, edge_encoder_construct
 from .layers.dbscan import DBScanClusts2
 from mlreco.utils.gnn.cluster import form_clusters, get_cluster_label, get_cluster_batch, get_cluster_group
@@ -13,16 +12,6 @@
 from mlreco.utils import local_cdist
 
 class ClustEdgeGNN(torch.nn.Module):
-=======
-from . import encoder
-from .gnn import edge_model_construct
-from mlreco.utils.gnn.cluster import form_clusters, reform_clusters, get_cluster_batch, get_cluster_label, get_cluster_group, get_cluster_primary
-from mlreco.utils.gnn.network import complete_graph, delaunay_graph, mst_graph, bipartite_graph, inter_cluster_distance, get_fragment_edges
-from mlreco.utils.gnn.data import cluster_vtx_features, cluster_edge_features
-from mlreco.utils.gnn.evaluation import edge_assignment, edge_assignment_from_graph, node_assignment, clustering_metrics
-
-class FullEdgeModel(torch.nn.Module):
->>>>>>> 6125170f
     """
     Driver class for cluster edge prediction, assumed to be a GNN model.
     This class mostly acts as a wrapper that will hand the graph data to another model.
@@ -43,28 +32,18 @@
         node_encoder:
           name: <name of the node encoder>
           <dictionary of arguments to pass to the encoder>
+          model_path      : <path to the encoder weights>
         edge_encoder:
           name: <name of the edge encoder>
           <dictionary of arguments to pass to the encoder>
+          model_path      : <path to the encoder weights>
         edge_model:
           name: <name of the edge model>
           <dictionary of arguments to pass to the model>
           model_path      : <path to the model weights>
-          
-          If an encoder is used you can add the following parameters:
-          dimension       :  <dimension of the input image (default 3)>
-          num_stride      :  <number of encodeing blocks (default 4)>
-          feat_per_pixel  :  <number of features per pixels wanted (default 4)>
-          input_feat_enc  :  <number of input features per pixel (default 1)>
-          leakiness_enc   :  <leaziness of the leaky_relu layers. (default 0)>
-          inp_spatial_size:  <size of the input image (default 1024) Must be a power of 2.>
     """
     def __init__(self, cfg):
-<<<<<<< HEAD
         super(ClustEdgeGNN, self).__init__()
-=======
-        super(FullEdgeModel, self).__init__()
->>>>>>> 6125170f
 
         # Get the chain input parameters
         chain_config = cfg['chain']
@@ -74,21 +53,9 @@
         self.node_min_size = chain_config.get('node_min_size', -1)
 
         # Choose what type of network to use
-<<<<<<< HEAD
         self.network = chain_config.get('network', 'complete')
         self.edge_max_dist = chain_config.get('edge_max_dist', -1)
         self.edge_dist_metric = chain_config.get('edge_dist_metric','set')
-=======
-        self.network = self.model_config.get('network', 'complete')
-        self.edge_max_dist = self.model_config.get('edge_max_dist', -1)
-        self.edge_dist_metric = self.model_config.get('edge_dist_metric','set')
-            
-        # Extract the model to use
-        self.encoder = encoder.EncoderModel(cfg)
-        
-        # Extract the model to use
-        edge_model = edge_model_construct(self.model_config.get('name'))
->>>>>>> 6125170f
 
         # If requested, use DBSCAN to form clusters from semantics
         self.do_dbscan = False
@@ -136,32 +103,21 @@
                 clusts = form_clusters(data, self.node_min_size)
                 clusts = [c.cpu().numpy() for c in clusts]
 
-<<<<<<< HEAD
         if not len(clusts):
             return {}
 
         # Get the batch id for each cluster
         batch_ids = get_cluster_batch(data, clusts)
-=======
-        # Get the batch, cluster and group id of each cluster
-        batch_ids = get_cluster_batch(cluster_label, clusts)
-        clust_ids = get_cluster_label(cluster_label, clusts)
->>>>>>> 6125170f
 
         # Compute the cluster distance matrix, if necessary
         dist_mat = None
         if self.edge_max_dist > 0 or self.network == 'mst':
-<<<<<<< HEAD
             dist_mat = inter_cluster_distance(data[:,:3], clusts, self.edge_dist_metric)
 
         # Form the requested network
         if len(clusts) == 1:
             edge_index = np.empty((2,0))
         elif self.network == 'complete':
-=======
-            dist_mat = inter_cluster_distance(cluster_label[:,:3], clusts, self.edge_dist_metric)
-        if self.network == 'complete':
->>>>>>> 6125170f
             edge_index = complete_graph(batch_ids, dist_mat, self.edge_max_dist)
         elif self.network == 'delaunay':
             edge_index = delaunay_graph(data, clusts, dist_mat, self.edge_max_dist)
@@ -173,7 +129,6 @@
         else:
             raise ValueError('Network type not recognized: '+self.network)
 
-<<<<<<< HEAD
         # Skip if there is less than two edges (fails batchnorm)
         if edge_index.shape[1] < 2:
             return {}
@@ -185,32 +140,6 @@
         # Bring edge_index and batch_ids to device
         index = torch.tensor(edge_index, device=device, dtype=torch.long)
         xbatch = torch.tensor(batch_ids, device=device)
-=======
-        # Skip if there is no edges (Is this necessary ? TODO)
-        if not edge_index.shape[1]:
-            return self.default_return(device)
-        
-        e = torch.tensor(cluster_edge_features(cluster_label, clusts, edge_index), device=device, dtype=torch.float)
-
-        # Bring edge_index and batch_ids to device
-        index = torch.tensor(edge_index, device=device, dtype=torch.long)
-        xbatch = torch.tensor(batch_ids, device=device)
-
-        # Obtain node and edge features
-        if self.node_encoder == 'basic':
-            x = torch.tensor(cluster_vtx_features(cluster_label, clusts), device=device, dtype=torch.float)
-        elif self.node_encoder == 'cnn':
-            data_array = []
-            for node in range(len(clusts)):
-                c = clusts[node]
-                for d in cluster_label[c,:]:
-                    data_array.append(np.concatenate((d[:3],[node,d[4]])))
-                
-            x = torch.tensor(np.array(data_array), dtype=torch.float, requires_grad=False).to(device)
-            x = self.encoder(x)
-        else:
-            raise ValueError('Node encoder not recognized: '+self.node_encoding) 
->>>>>>> 6125170f
 
         # Pass through the model, get output (long edge_index)
         out = self.edge_predictor(x, index, e, xbatch)
@@ -232,7 +161,7 @@
                 'clusts': [clusts]}
 
 
-class FullEdgeChannelLoss(torch.nn.Module):
+class EdgeChannelLoss(torch.nn.Module):
     """
     Takes the output of FullEdgeModel and computes the channel-loss.
 
@@ -247,23 +176,16 @@
           target_photons  : <use true photon connections as basis for loss (default False)>
     """
     def __init__(self, cfg):
-        super(FullEdgeChannelLoss, self).__init__()
+        super(EdgeChannelLoss, self).__init__()
 
         # Get the chain input parameters
         chain_config = cfg['chain']
 
-<<<<<<< HEAD
         # Set the loss
         self.loss = chain_config.get('loss', 'CE')
         self.reduction = chain_config.get('reduction', 'mean')
         self.balance_classes = chain_config.get('balance_classes', False)
         self.target_photons = chain_config.get('target_photons', False)
-=======
-        self.loss = self.model_config.get('loss', 'CE')
-        self.reduction = self.model_config.get('reduction', 'mean')
-        self.balance_classes = self.model_config.get('balance_classes', False)
-        self.target_photons = self.model_config.get('target_photons', False)
->>>>>>> 6125170f
 
         if self.loss == 'CE':
             self.lossfn = torch.nn.CrossEntropyLoss(reduction=self.reduction)
@@ -276,11 +198,7 @@
 
     def forward(self, out, clusters, graph):
         """
-<<<<<<< HEAD
         Applies the requested loss on the edge prediction.
-=======
-        Default return when no valid node is found in the input data.
->>>>>>> 6125170f
 
         Args:
             out (dict):
@@ -297,7 +215,6 @@
         n_events = 0
         for i in range(len(clusters)):
 
-<<<<<<< HEAD
             # If this batch did not have any node, proceed
             if 'edge_pred' not in out:
                 continue
@@ -347,56 +264,6 @@
                 'accuracy': 0.,
                 'loss': torch.tensor(0., requires_grad=True, device=clusters[0].device)
             }
-=======
-            # Get the necessary data products
-            if not len(out['clust_ids'][i]):
-                if ngpus == 1:
-                    total_loss = torch.tensor(0., requires_grad=True, device=edge_pred.device)
-                ngpus = max(1, ngpus-1)
-                continue
-
-            # Get list of IDs of points contained in each cluster
-            cluster_label = clusters[i].detach().cpu().numpy()
-            clust_ids = out['clust_ids'][i]
-            batch_ids = out['batch_ids'][i]
-            clusts = reform_clusters(cluster_label, clust_ids, batch_ids)
-
-            # Use group information to determine the true edge assigment (must be torch.long)
-            edge_pred = out['edge_pred'][i]
-            edge_index = out['edge_index'][i]
-            group_ids = get_cluster_group(cluster_label, clusts)
-            out['group_ids'].append(group_ids)
-            if not self.target_photons:
-                edge_assn = edge_assignment(edge_index, batch_ids, group_ids)
-            else:
-                graph = graph[i].detach().cpu().numpy()
-                true_edge_index = get_fragment_edges(graph, clust_ids, batch_ids)
-                edge_assn = edge_assignment_from_graph(edge_index, true_edge_index)
-
-            edge_assn = torch.tensor(edge_assn, device=edge_pred.device, dtype=torch.long, requires_grad=False).view(-1)
-
-            # Increment the loss, balance classes if requested
-            if self.balance_classes:
-                counts = torch.unique(edge_assn, return_counts=True)[1]
-                weights = np.array([float(counts[k])/len(edge_assn) for k in range(2)])
-                for k in range(2):
-                    total_loss += (1./weights[k])*self.lossfn(edge_pred[edge_assn==k], edge_assn[edge_assn==k])
-            else:
-                total_loss += self.lossfn(edge_pred, edge_assn)
-
-            # Compute accuracy of assignment (Fraction of correctly assigned edges)
-            total_acc += torch.sum(torch.argmax(edge_pred, dim=1) == edge_assn).float()/edge_assn.shape[0]
-
-            # Compute clustering accuracy metrics
-            node_assn = node_assignment(edge_index, edge_assn.cpu().numpy(), len(clust_ids))
-            node_pred = node_assignment(edge_index, torch.argmax(edge_pred, dim=1).detach().cpu().numpy(), len(clust_ids))
-            ari, ami, sbd, pur, eff = clustering_metrics(clusts, node_assn, node_pred)
-            total_ari += ari
-            total_ami += ami
-            total_sbd += sbd
-            total_pur += pur
-            total_eff += eff
->>>>>>> 6125170f
 
         return {
             'accuracy': total_acc/n_events,
