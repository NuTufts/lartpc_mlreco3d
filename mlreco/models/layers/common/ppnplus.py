import numpy as np
import torch
import torch.nn as nn

import MinkowskiEngine as ME
import MinkowskiFunctional as MF

from mlreco.utils import local_cdist
from mlreco.models.layers.common.blocks import ResNetBlock, SPP, ASPP
from mlreco.models.layers.common.activation_normalization_factories import activations_construct
from mlreco.models.layers.common.configuration import setup_cnn_configuration
from mlreco.models.layers.common.extract_feature_map import MinkGhostMask

from collections import Counter

from mlreco.models.layers.cluster_cnn.losses.misc import BinaryCELogDiceLoss


class AttentionMask(torch.nn.Module):
    '''
    Returns a masked tensor of x according to mask, where the number of
    coordinates between x and mask differ
    '''
    def __init__(self, score_threshold=0.5):
        super(AttentionMask, self).__init__()
        self.prune = ME.MinkowskiPruning()
        self.score_threshold=score_threshold

    def forward(self, x, mask):

        assert x.tensor_stride == mask.tensor_stride

        device = x.F.device
        # Create a mask sparse tensor in x-coordinates
        x0 = ME.SparseTensor(
            coordinates=x.C,
            features=torch.zeros(x.F.shape[0], mask.F.shape[1]).to(device),
            coordinate_manager=x.coordinate_manager,
            tensor_stride=x.tensor_stride)

        mask_in_xcoords = x0 + mask

        x_expanded = ME.SparseTensor(
            coordinates=mask_in_xcoords.C,
            features=torch.zeros(mask_in_xcoords.F.shape[0],
                                 x.F.shape[1]).to(device),
            coordinate_manager=x.coordinate_manager,
            tensor_stride=x.tensor_stride)

        x_expanded = x_expanded + x

        target = mask_in_xcoords.F.int().bool().squeeze()
        x_pruned = self.prune(x_expanded, target)
        return x_pruned


class MergeConcat(torch.nn.Module):

    def __init__(self):
        super(MergeConcat, self).__init__()

    def forward(self, input, other):

        assert input.tensor_stride == other.tensor_stride
        device = input.F.device

        # Create a placeholder tensor with input.C coordinates
        x0 = ME.SparseTensor(
            coordinates=input.C,
            features=torch.zeros(input.F.shape[0], other.F.shape[1]).to(device),
            coordinate_manager=input.coordinate_manager,
            tensor_stride=input.tensor_stride)

        # Set placeholder values with other.F features by performing
        # sparse tensor addition.
        x1 = x0 + other

        # Same procedure, but with other
        x_expanded = ME.SparseTensor(
            coordinates=x1.C,
            features=torch.zeros(x1.F.shape[0],
                                 input.F.shape[1]).to(device),
            coordinate_manager=input.coordinate_manager,
            tensor_stride=input.tensor_stride)

        x2 = x_expanded + input

        # Now input and other share the same coordinates and shape
        concated = ME.cat(x1, x2)
        return concated


class ExpandAs(nn.Module):
    def __init__(self):
        super(ExpandAs, self).__init__()

    def forward(self, x, shape, labels=None, 
                propagate_all=False,
                use_binary_mask=False):
        '''
            x: feature tensor of input sparse tensor (N x F)
            labels: N x 0 tensor of labels
            propagate_all: If True, PPN will not perform masking at each layer.

        '''
        device = x.F.device
        features = x.F
        if labels is not None:
            assert labels.shape[0] == x.F.shape[0]
            features[labels] = 1.0
        if propagate_all:
            features[None] = 1.0
        if use_binary_mask:
            features = (features > 0.5).float().expand(*shape)
        else:
            features = features.expand(*shape)
        # if labels is not None:
        #     features_expand = features.expand(*shape).clone()
        #     features_expand[labels] = 1.0
        # else:
        #     features_expand = features.expand(*shape)
        output = ME.SparseTensor(
            features=features,
            coordinate_map_key=x.coordinate_map_key,
            coordinate_manager=x.coordinate_manager)
        return output


def get_ppn_weights(d_positives, mode='const', eps=1e-3):

    device = d_positives.device

    num_positives = d_positives.sum()
    num_negatives = d_positives.nelement() - num_positives

    w = num_positives.float() / \
        (num_positives + num_negatives).float()

    weight_ppn = torch.ones(d_positives.shape[0]).to(device)

    if mode == 'const':
        weight_ppn[d_positives] = 1-w
        weight_ppn[~d_positives] = w
    elif mode == 'log':
        weight_ppn[d_positives] = -torch.log(w + eps)
        weight_ppn[~d_positives] = -torch.log(1-w + eps)
    elif mode == 'sqrt':
        weight_ppn[d_positives] = torch.sqrt(w + eps)
        weight_ppn[~d_positives] = torch.sqrt(1-w + eps)
    else:
        raise ValueError("Weight mode {} not supported!".format(mode))

    return weight_ppn


class PPN(torch.nn.Module):
    '''
    Point Proposal Network (PPN) implementation using MinkowskiEngine

    It requires a UResNet network as a backbone.

    Configuration
    -------------
    data_dim: int, default 3
    num_input: int, default 1
    allow_bias: bool, default False
    spatial_size: int, default 512
    leakiness: float, default 0.33
    activation: dict
        For activation function, defaults to `{'name': 'lrelu', 'args': {}}`
    norm_layer: dict
        For normalization function, defaults to `{'name': 'batch_norm', 'args': {}}`

    depth: int, default 5
        Depth of UResNet, also corresponds to how many times we down/upsample.
    filters: int, default 16
        Number of filters in the first convolution of UResNet.
        Will increase linearly with depth.
    reps: int, default 2
        Convolution block repetition factor
    input_kernel: int, default 3
        Receptive field size for very first convolution after input layer.
    num_classes: int, default 5
    score_threshold: float, default 0.5
    classify_endpoints: bool, default False
        Enable classification of points into start vs end points.
    ppn_resolution: float, default 1.0
    ghost: bool, default False
    downsample_ghost: bool, default True
    use_true_ghost_mask: bool, default False
    mask_loss_name: str, default 'BCE'
        Can be 'BCE' or 'LogDice'
    particles_label_seg_col: int, default -2
        Which column corresponds to particles' semantic label
    track_label: int, default 1

    Output
    ------
    points: torch.Tensor
        Contains  X, Y, Z predictions, semantic class prediction logits, and prob score
    mask_ppn: list of torch.Tensor
        Binary mask at various spatial scales of PPN predictions (voxel-wise score > some threshold)
    ppn_coords: list of torch.Tensor
        List of XYZ coordinates at various spatial scales.
    ppn_layers: list of torch.Tensor
        List of score features at various spatial scales.
    ppn_output_coordinates: torch.Tensor
        XYZ coordinates tensor at the very last layer of PPN (initial spatial scale)
    classify_endpoints: torch.Tensor
        Logits for end/start point classification.

    See Also
    --------
    PPNLonelyLoss, mlreco.models.uresnet_ppn_chain
    '''
    def __init__(self, cfg, name='ppn'):
        super(PPN, self).__init__()
        setup_cnn_configuration(self, cfg, name)

        self.model_cfg = cfg.get(name, {})
        # UResNet Configurations
        self.reps = self.model_cfg.get('reps', 2)
        self.depth = self.model_cfg.get('depth', 5)
        self.num_classes = self.model_cfg.get('num_classes', 5)
        self.num_filters = self.model_cfg.get('filters', 16)
        self.nPlanes = [i * self.num_filters for i in range(1, self.depth+1)]
        self.ppn_score_threshold = self.model_cfg.get('score_threshold', 0.5)
        self.input_kernel = self.model_cfg.get('input_kernel', 3)
        self._classify_endpoints = self.model_cfg.get('classify_endpoints', False)

        # Initialize Decoder
        self.decoding_block = []
        self.decoding_conv = []
        self.ppn_pred = nn.ModuleList()
        for i in range(self.depth-2, -1, -1):
            m = []
            m.append(ME.MinkowskiBatchNorm(self.nPlanes[i+1]))
            m.append(activations_construct(
                self.activation_name, **self.activation_args))
            m.append(ME.MinkowskiConvolutionTranspose(
                in_channels=self.nPlanes[i+1],
                out_channels=self.nPlanes[i],
                kernel_size=2,
                stride=2,
                dimension=self.D))
            m = nn.Sequential(*m)
            self.decoding_conv.append(m)
            m = []
            for j in range(self.reps):
                m.append(ResNetBlock(self.nPlanes[i] * (2 if j == 0 else 1),
                                     self.nPlanes[i],
                                     dimension=self.D,
                                     activation=self.activation_name,
                                     activation_args=self.activation_args))
            m = nn.Sequential(*m)
            self.decoding_block.append(m)
            self.ppn_pred.append(ME.MinkowskiLinear(self.nPlanes[i], 1))
        self.decoding_block = nn.Sequential(*self.decoding_block)
        self.decoding_conv = nn.Sequential(*self.decoding_conv)

        self.sigmoid = ME.MinkowskiSigmoid()
        self.expand_as = ExpandAs()
        self.propagate_all = self.model_cfg.get('propagate_all', False)
        self.use_binary_mask_ppn = self.model_cfg.get('use_binary_mask_ppn', False)

        self.final_block = ResNetBlock(self.nPlanes[0],
                                       self.nPlanes[0],
                                       dimension=self.D,
                                       activation=self.activation_name,
                                       activation_args=self.activation_args)

        self.ppn_pixel_pred = ME.MinkowskiConvolution(self.nPlanes[0],
                                                      self.D,
                                                      kernel_size=3,
                                                      stride=1,
                                                      dimension=self.D)
        self.ppn_type = ME.MinkowskiConvolution(self.nPlanes[0],
                                                self.num_classes,
                                                kernel_size=3,
                                                stride=1,
                                                dimension=self.D)
        self.ppn_final_score = ME.MinkowskiConvolution(self.nPlanes[0],
                                                       2,
                                                       kernel_size=3,
                                                       stride=1,
                                                       dimension=self.D)

        if self._classify_endpoints:
            self.ppn_endpoint = ME.MinkowskiConvolution(self.nPlanes[0],
                                                        2,
                                                        kernel_size=3,
                                                        stride=1,
                                                        dimension=self.D)

        self.resolution = self.model_cfg.get('ppn_resolution', 1.0)

        # Ghost point removal options
        self.ghost = self.model_cfg.get('ghost', False)

        self.masker = AttentionMask()
        self.merge_concat = MergeConcat()

        if self.ghost:
            #print("Ghost Masking is enabled for MinkPPN.")
            self.ghost_mask = MinkGhostMask(self.D)
            self.use_true_ghost_mask = self.model_cfg.get(
                'use_true_ghost_mask', False)
            self.downsample_ghost = self.model_cfg.get('downsample_ghost', True)

        # print('Total Number of Trainable Parameters (mink_ppnplus)= {}'.format(
        #             sum(p.numel() for p in self.parameters() if p.requires_grad)))

    def forward(self, final, decoderTensors, ghost=None, ghost_labels=None):
        ppn_layers, ppn_coords = [], []
        tmp = []
        mask_ppn = []
        device = final.device

        # We need to make labels on-the-fly to include true points in the
        # propagated masks during training

        decoder_feature_maps = []

        if self.ghost:
            # Downsample stride 1 ghost mask to all intermediate decoder layers
            with torch.no_grad():
                if self.use_true_ghost_mask:
                    assert ghost_labels is not None
                    # TODO: Not sure what's going on here
                    ghost_mask_tensor = ghost_labels[:, -1] < self.num_classes
                    ghost_coords = ghost_labels[:, :4]
                else:
                    ghost_mask_tensor = 1.0 - torch.argmax(ghost.F,
                                                           dim=1,
                                                           keepdim=True)
                    ghost_coords = ghost.C
                    ghost_coords_man = final.coordinate_manager
                    ghost_tensor_stride = ghost.tensor_stride
                ghost_mask = ME.SparseTensor(
                    features=ghost_mask_tensor,
                    coordinates=ghost_coords,
                    coordinate_manager=ghost_coords_man,
                    tensor_stride=ghost_tensor_stride)

            for t in decoderTensors[::-1]:
                scaled_ghost_mask = self.ghost_mask(ghost_mask, t)
                nonghost_tensor = self.masker(t, scaled_ghost_mask)
                decoder_feature_maps.append(nonghost_tensor)

            decoder_feature_maps = decoder_feature_maps[::-1]

        else:
            decoder_feature_maps = decoderTensors

        x = final

        for i, layer in enumerate(self.decoding_conv):

            decTensor = decoder_feature_maps[i]
            x = layer(x)
            if self.ghost:
                x = self.merge_concat(decTensor, x)
            else:
                x = ME.cat(decTensor, x)
            x = self.decoding_block[i](x)
            scores = self.ppn_pred[i](x)
            tmp.append(scores.F)
            ppn_coords.append(scores.C)
            mask = self.sigmoid(scores)
            s_expanded = self.expand_as(mask, x.F.shape, 
                                        propagate_all=self.propagate_all,
                                        use_binary_mask=self.use_binary_mask_ppn)
            mask_ppn.append((mask.F > self.ppn_score_threshold))
            x = x * s_expanded.detach()

        # Note that we skipped ghost masking for the final sparse tensor,
        # namely the tensor with the same resolution as the input to uresnet.
        # This is done at the full chain cnn stage, for consistency with SCN

        device = x.F.device
        ppn_output_coordinates = x.C
        # print(x.tensor_stride, x.shape, "ppn_score_threshold = ", self.ppn_score_threshold)
        for p in tmp:
            a = p.to(dtype=torch.float32, device=device)
            ppn_layers.append(a)

        x = self.final_block(x)
        pixel_pred = self.ppn_pixel_pred(x)
        ppn_type = self.ppn_type(x)
        ppn_final_score = self.ppn_final_score(x)
        if self._classify_endpoints:
            ppn_endpoint = self.ppn_endpoint(x)

        # X, Y, Z, logits, and prob score
        points = torch.cat([pixel_pred.F, ppn_type.F, ppn_final_score.F], dim=1)

        res = {
            'points': [points],
            'mask_ppn': [mask_ppn],
            'ppn_layers': [ppn_layers],
            'ppn_coords': [ppn_coords],
            'ppn_output_coordinates': [ppn_output_coordinates],
        }
        if self._classify_endpoints:
            res['classify_endpoints'] = [ppn_endpoint.F]

        return res


class PPNLonelyLoss(torch.nn.modules.loss._Loss):
    """
    Loss function for PPN.

    Output
    ------
    reg_loss: float
        Distance loss
    mask_loss: float
        Binary voxel-wise prediction (is there an object of interest or not)
    type_loss: float
        Semantic prediction loss.
    classify_endpoints_loss: float
    classify_endpoints_acc: float

    See Also
    --------
    PPN, mlreco.models.uresnet_ppn_chain
    """

    def __init__(self, cfg, name='ppn'):
        super(PPNLonelyLoss, self).__init__()
        self.loss_config = cfg.get(name, {})
        # pprint(self.loss_config)
        self.mask_loss_name = self.loss_config.get('mask_loss_name', 'BCE')
        if self.mask_loss_name == "BCE":
            self.lossfn = torch.nn.functional.binary_cross_entropy_with_logits
        elif self.mask_loss_name == "LogDice":
            self.lossfn = BinaryCELogDiceLoss()
        else:
            NotImplementedError
        self.resolution = self.loss_config.get('ppn_resolution', 1.0)
        self.regloss = torch.nn.MSELoss()
        self.segloss = torch.nn.functional.cross_entropy
        self.particles_label_seg_col = self.loss_config.get(
            'particles_label_seg_col', -2)

        self.ppn_weighing_mode = self.loss_config.get('ppn_weighing_mode', 'const')

        # Endpoint classification (optional)
        self._classify_endpoints = self.loss_config.get('classify_endpoints', False)
        self._track_label = self.loss_config.get('track_label', 1)

        # Restrict the label points to specific classes (pass a list if needed)
        self._point_classes = self.loss_config.get('point_classes', [])
        print("PPNLonelyLoss Created")

        self.mask_loss_weight = self.loss_config.get('mask_loss_weight', 1.0)
        self.reg_loss_weight = self.loss_config.get('reg_loss_weight', 1.0)
        self.point_type_loss_weight = self.loss_config.get('point_type_loss_weight', 1.0)
        self.classify_endpoints_loss_weight = self.loss_config.get('classify_endpoints_loss_weight', 1.0)

        print("Mask Loss Weight = ", self.mask_loss_weight)


    def forward(self, result, segment_label, particles_label):
        # TODO Add weighting
        assert len(particles_label) == len(segment_label)

        ppn_output_coordinates = result['ppn_output_coordinates']
<<<<<<< HEAD
        #print("PPN Output Coordinates = ", ppn_output_coordinates[0].shape)
        #print(" particles_label = ",particles_label[0].shape)
        #print(" segment_label = ",segment_label[0].shape)
        # assert False
        # print(result['ppn_coords'][0][-1])
=======
>>>>>>> fe098d31
        batch_ids = [result['ppn_coords'][0][-1][:, 0]]
        num_batches = len(batch_ids[0].unique())
        num_layers = len(result['ppn_layers'][0])
        total_loss = 0
        total_acc = 0
        device = segment_label[0].device

        res = {
            'reg_loss': 0.,
            'mask_loss': 0.,
            'type_loss': 0.,
            'classify_endpoints_loss': 0.,
            'classify_endpoints_accuracy': 0.,
            'type_accuracy': 0.,
            'mask_accuracy': 0.,
            'mask_final_accuracy': 0.,
            'regression_accuracy': 0.,
            'num_positives': 0.,
            'num_voxels': 0.
        }
        # Semantic Segmentation Loss
        for igpu in range(len(segment_label)):
            particles = particles_label[igpu]
            if len(self._point_classes) > 0:
                classes    = particles[:, self.particles_label_seg_col]
                class_mask = torch.zeros(len(particles), dtype=torch.bool, device=particles.device)
                for c in self._point_classes:
                    class_mask |= classes == c
                particles = particles[class_mask]
            ppn_layers = result['ppn_layers'][igpu]
            ppn_coords = result['ppn_coords'][igpu]
            points = result['points'][igpu]
            loss_gpu, acc_gpu = 0.0, 0.0
            for layer in range(len(ppn_layers)):
                # print("Layer = ", layer)
                ppn_score_layer = ppn_layers[layer]
                coords_layer = ppn_coords[layer]
                loss_layer = 0.0

                acc_layer = 0.0

                for b in batch_ids[igpu].int().unique():

                    batch_index_layer = coords_layer[:, 0].int() == b
                    batch_particle_index = batch_ids[igpu].int() == b
                    points_label = particles[particles[:, 0].int() == b][:, 1:4]
                    scores_event = ppn_score_layer[batch_index_layer].squeeze()
                    points_event = coords_layer[batch_index_layer]
                    if len(scores_event.shape) == 0:
                        continue

                    d_true = local_cdist(
                        points_label,
                        points_event[:, 1:4].float().to(device))

                    d_positives = (d_true < self.resolution * \
                                   2**(len(ppn_layers) - layer)).any(dim=0)

                    weight_ppn = get_ppn_weights(d_positives, self.ppn_weighing_mode)

                    loss_batch = self.lossfn(scores_event,
                                             d_positives.float(),
                                             weight=weight_ppn,
                                             reduction='mean')

                    with torch.no_grad():
                        acc = ((scores_event > 0).long() == d_positives.long()).sum() \
                                                          / float(scores_event.shape[0])
                        acc_layer += float(acc) / num_batches

                    loss_layer += loss_batch
                    if layer == len(ppn_layers)-1:

                        # Get Final Layers
                        anchors = coords_layer[batch_particle_index][:, 1:4].float().to(device) + 0.5
                        pixel_score = points[batch_particle_index][:, -1]
                        pixel_logits = points[batch_particle_index][:, 3:8]
                        pixel_pred = points[batch_particle_index][:, :3] + anchors

                        d = local_cdist(points_label, pixel_pred)
                        positives = (d < self.resolution).any(dim=0)
                        if (torch.sum(positives) < 1):
                            continue
                        acc = (positives == (pixel_score > 0)).sum().float() / float(pixel_score.shape[0])
                        total_acc += acc

                        # Mask Loss
                        mask_loss_final = self.lossfn(pixel_score,
                                                      positives.float(),
                                                      weight=weight_ppn,
                                                      reduction='mean')

                        with torch.no_grad():
                            mask_final_acc = ((pixel_score > 0).long() == positives.long()).sum()\
                                        / float(pixel_score.shape[0])
                            res['mask_final_accuracy'] += float(mask_final_acc) / float(num_batches)
                            res['num_positives'] += float(torch.sum(positives)) / float(num_batches)
                            res['num_voxels'] += float(pixel_pred.shape[0]) / float(num_batches)

                        # Type Segmentation Loss
                        # d = local_cdist(points_label, pixel_pred)
                        # positives = (d < self.resolution).any(dim=0)
                        distance_positives = d[:, positives]
                        event_types_label = particles[particles[:, 0] == b]\
                                                     [:, self.particles_label_seg_col]
                        counter = Counter({0:0, 1:0, 2:0, 3:0})
                        counter.update(list(event_types_label.int().cpu().numpy()))

                        w = torch.Tensor([counter[0],
                                          counter[1],
                                          counter[2],
                                          counter[3], 0]).float()

                        w = float(sum(counter.values())) / (w + 1.0)
                        positive_labels = event_types_label[torch.argmin(distance_positives, dim=0)]
                        type_loss = self.segloss(pixel_logits[positives],
                                                 positive_labels.long(),
                                                 weight=w.to(device))
                        with torch.no_grad():
                            pred_type_labels = torch.argmax(pixel_logits[positives], dim=1)
                            type_acc = float(torch.sum(pred_type_labels.long() == positive_labels.long()) / float(pred_type_labels.shape[0]))
                            res['type_accuracy'] += type_acc / float(num_batches)

                        # --- Endpoint classification loss
                        if self._classify_endpoints:
                            tracks = positive_labels == self._track_label
                            loss_point_class, acc_point_class, point_class_count = 0., 0., 0.
                            loss_classify_endpoints, acc_classify_endpoints = 0., 1.
                            if tracks.sum().item() > 0:
                                # Start and end points separately in case of overlap
                                for point_class in range(2):
                                    point_class_mask = particles[particles[:, 0].int() == b][:, -1] == point_class
                                    #true = event_particles[event_particles[:, -4] == b][torch.argmin(distances_positives, dim=0), -1]
                                    point_class_positives = (d_true[point_class_mask, :] < self.resolution).any(dim=0)
                                    point_class_index = d[point_class_mask, :][:, point_class_positives]

                                    if point_class_index.nelement():
                                        point_class_index = torch.argmin(point_class_index, dim=0)

                                        true = particles[particles[:, 0].int() == b][point_class_mask][point_class_index, -1]
                                        #pred = result['classify_endpoints'][i][batch_index][event_mask][positives]
                                        pred = result['classify_endpoints'][igpu][batch_index_layer][point_class_positives]
                                        tracks = event_types_label[point_class_index] == self._track_label
                                        if tracks.sum().item():
                                            loss_point_class += torch.mean(self.segloss(pred[tracks], true[tracks].long()))
                                            acc_point_class += (torch.argmax(pred[tracks], dim=-1) == true[tracks]).sum().item() / float(true[tracks].nelement())
                                            point_class_count += 1

                                if point_class_count:
                                    loss_classify_endpoints = loss_point_class / point_class_count
                                    acc_classify_endpoints = acc_point_class / point_class_count
                                    #total_loss += loss_classify_endpoints.float()
                            res['classify_endpoints_loss'] += self.classify_endpoints_loss_weight * float(loss_classify_endpoints) / num_batches
                            res['classify_endpoints_accuracy'] += float(acc_classify_endpoints) / num_batches
                        # --- end of Endpoint classification

                        # Distance Loss
                        d2, _ = torch.min(distance_positives, dim=0)
                        reg_loss = d2.mean()
                        res['reg_loss'] += float(self.reg_loss_weight * reg_loss) / num_batches if num_batches else float(self.reg_loss_weight * reg_loss)
                        res['type_loss'] += float(self.point_type_loss_weight * type_loss) / num_batches if num_batches else float(self.point_type_loss_weight * type_loss)
                        res['mask_loss'] += float(self.mask_loss_weight * mask_loss_final) / num_batches if num_batches else float(self.mask_loss_weight * mask_loss_final)
                        if num_batches:
                            total_loss += (self.reg_loss_weight * reg_loss \
                                        + self.point_type_loss_weight * type_loss \
                                        + self.mask_loss_weight * mask_loss_final) / num_batches 
                        else:
                            total_loss += (self.reg_loss_weight * reg_loss \
                                        + self.point_type_loss_weight * type_loss \
                                        + self.mask_loss_weight * mask_loss_final)
                        if self._classify_endpoints:
                            if num_batches:
                                total_loss += self.classify_endpoints_loss_weight * loss_classify_endpoints / num_batches
                            else:
                                total_loss += self.classify_endpoints_loss_weight * loss_classify_endpoints

                loss_layer /= max(1, num_batches)
                loss_gpu += self.mask_loss_weight * loss_layer

            loss_gpu /= len(ppn_layers)
            total_loss += loss_gpu

        # We have to add the mask loss from each layers.
        res['mask_loss'] += float(loss_gpu)

        total_acc = total_acc / num_batches if num_batches else 1.
        res['loss'] = total_loss
        res['accuracy'] = float(total_acc)

        with torch.no_grad():
            print("PPNLonelyLoss ----------------")
            for x in res:
                print("  ",x,": ",res[x])
            print("------------------------------")                    
        return res<|MERGE_RESOLUTION|>--- conflicted
+++ resolved
@@ -467,14 +467,6 @@
         assert len(particles_label) == len(segment_label)
 
         ppn_output_coordinates = result['ppn_output_coordinates']
-<<<<<<< HEAD
-        #print("PPN Output Coordinates = ", ppn_output_coordinates[0].shape)
-        #print(" particles_label = ",particles_label[0].shape)
-        #print(" segment_label = ",segment_label[0].shape)
-        # assert False
-        # print(result['ppn_coords'][0][-1])
-=======
->>>>>>> fe098d31
         batch_ids = [result['ppn_coords'][0][-1][:, 0]]
         num_batches = len(batch_ids[0].unique())
         num_layers = len(result['ppn_layers'][0])
