--- conflicted
+++ resolved
@@ -34,13 +34,9 @@
         # Bayesian Classifier
         "bayes_singlep": (singlep.BayesianParticleClassifier, singlep.ParticleTypeLoss),
         # Bayesian UResNet
-<<<<<<< HEAD
-        "bayesian_uresnet": (mink_bayes_uresnet.BayesianUResNet, mink_bayes_uresnet.SegmentationLoss),
+        "bayesian_uresnet": (bayes_uresnet.BayesianUResNet, bayes_uresnet.SegmentationLoss),
         # DUQ UResNet
-        "duq_uresnet": (mink_bayes_uresnet.DUQUResNet, mink_bayes_uresnet.DUQSegmentationLoss),
-=======
-        "bayesian_uresnet": (bayes_uresnet.BayesianUResNet, bayes_uresnet.SegmentationLoss),
->>>>>>> 87d7703d
+        "duq_uresnet": (bayes_uresnet.DUQUResNet, bayes_uresnet.DUQSegmentationLoss),
         # Evidential Classifier
         'evidential_singlep': (singlep.EvidentialParticleClassifier, singlep.EvidentialLearningLoss),
         # Deep Single Pass Uncertainty Quantification
