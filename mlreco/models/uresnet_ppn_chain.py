import numpy as np
import torch
import torch.nn as nn
import time

import MinkowskiEngine as ME
import MinkowskiFunctional as MF

from mlreco.models.layers.common.ppnplus import PPN, PPNLonelyLoss
from mlreco.models.uresnet import SegmentationLoss
from collections import defaultdict
from mlreco.models.uresnet import UResNet_Chain

class UResNetPPN(nn.Module):
    """
    A model made of UResNet backbone and PPN layers. Typical configuration:

    .. code-block:: yaml

        model:
          name: uresnet_ppn_chain
          modules:
            uresnet_lonely:
              # Your uresnet config here
            ppn:
              # Your ppn config here

    Configuration
    -------------
    data_dim: int, default 3
    num_input: int, default 1
    allow_bias: bool, default False
    spatial_size: int, default 512
    leakiness: float, default 0.33
    activation: dict
        For activation function, defaults to `{'name': 'lrelu', 'args': {}}`
    norm_layer: dict
        For normalization function, defaults to `{'name': 'batch_norm', 'args': {}}`

    depth: int, default 5
        Depth of UResNet, also corresponds to how many times we down/upsample.
    filters: int, default 16
        Number of filters in the first convolution of UResNet.
        Will increase linearly with depth.
    reps: int, default 2
        Convolution block repetition factor
    input_kernel: int, default 3
        Receptive field size for very first convolution after input layer.

    num_classes: int, default 5
    score_threshold: float, default 0.5
    classify_endpoints: bool, default False
        Enable classification of points into start vs end points.
    ppn_resolution: float, default 1.0
    ghost: bool, default False
    downsample_ghost: bool, default True
    use_true_ghost_mask: bool, default False
    mask_loss_name: str, default 'BCE'
        Can be 'BCE' or 'LogDice'
    particles_label_seg_col: int, default -2
        Which column corresponds to particles' semantic label
    track_label: int, default 1

    See Also
    --------
    mlreco.models.uresnet.UResNet_Chain, mlreco.models.layers.common.ppnplus.PPN
    """
    MODULES = ['mink_uresnet', 'mink_uresnet_ppn_chain', 'mink_ppn']

    def __init__(self, cfg):
        super(UResNetPPN, self).__init__()
        self.model_config = cfg
        self.ghost = cfg.get('uresnet_lonely', {}).get('ghost', False)
        assert self.ghost == cfg.get('ppn', {}).get('ghost', False)
        self.backbone = UResNet_Chain(cfg)
        self.ppn = PPN(cfg)
        self.num_classes = self.backbone.num_classes
        self.num_filters = self.backbone.F
        self.segmentation = ME.MinkowskiLinear(
            self.num_filters, self.num_classes)

    def forward(self, input):

        labels = None

        if len(input) == 1:
            # PPN without true ghost mask propagation
            input_tensors = [input[0]]
        elif len(input) == 2:
            # PPN with true ghost mask propagation
            input_tensors = [input[0]]
            labels = input[1]

        out = defaultdict(list)

        for igpu, x in enumerate(input_tensors):
            # input_data = x[:, :5]
            res = self.backbone([x])
            out.update({'ghost': res['ghost']})
            if self.ghost:
                if self.ppn.use_true_ghost_mask:
                    res_ppn = self.ppn(res['finalTensor'][igpu],
                                    res['decoderTensors'][igpu],
                                    ghost=res['ghost_sptensor'][igpu],
                                    ghost_labels=labels)
                else:
                    res_ppn = self.ppn(res['finalTensor'][igpu],
                                    res['decoderTensors'][igpu],
                                    ghost=res['ghost_sptensor'][igpu])

            else:
                res_ppn = self.ppn(res['finalTensor'][igpu],
                                   res['decoderTensors'][igpu])
            # if self.training:
            #     res_ppn = self.ppn(res['finalTensor'], res['encoderTensors'], particles_label)
            # else:
            #     res_ppn = self.ppn(res['finalTensor'], res['encoderTensors'])
            segmentation = self.segmentation(res['decoderTensors'][igpu][-1])
            out['segmentation'].append(segmentation.F)
            out.update(res_ppn)

        return out


class UResNetPPNLoss(nn.Module):
    """
    See Also
    --------
    mlreco.models.uresnet.SegmentationLoss, mlreco.models.layers.common.ppnplus.PPNLonelyLoss
    """
    def __init__(self, cfg):
        super(UResNetPPNLoss, self).__init__()
        self.ppn_loss = PPNLonelyLoss(cfg)
        self.segmentation_loss = SegmentationLoss(cfg)

    def forward(self, outputs, segment_label, particles_label, weights=None):

        res_segmentation = self.segmentation_loss(
            outputs, segment_label, weights=weights)

        res_ppn = self.ppn_loss(
            outputs, segment_label, particles_label)

        res = {
            'loss': res_segmentation['loss'] + res_ppn['loss'],
            'accuracy': (res_segmentation['accuracy'] + res_ppn['accuracy'])/2
        }
<<<<<<< HEAD
        print("[UResNetPPNLoss] -------------")
        for k,v in res.items():
            print(k,": ",v)
        print("------------------------------")
=======

        res.update({'segmentation_'+k:v for k, v in res_segmentation.items()})
        res.update({'ppn_'+k:v for k, v in res_ppn.items()})

>>>>>>> e9011afc
        return res<|MERGE_RESOLUTION|>--- conflicted
+++ resolved
@@ -145,15 +145,7 @@
             'loss': res_segmentation['loss'] + res_ppn['loss'],
             'accuracy': (res_segmentation['accuracy'] + res_ppn['accuracy'])/2
         }
-<<<<<<< HEAD
-        print("[UResNetPPNLoss] -------------")
-        for k,v in res.items():
-            print(k,": ",v)
-        print("------------------------------")
-=======
-
         res.update({'segmentation_'+k:v for k, v in res_segmentation.items()})
         res.update({'ppn_'+k:v for k, v in res_ppn.items()})
 
->>>>>>> e9011afc
         return res